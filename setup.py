--- conflicted
+++ resolved
@@ -71,11 +71,7 @@
     'python-rapidjson==0.0.11',
     'logstats>=0.2.1',
     'flask>=0.10.1',
-<<<<<<< HEAD
-    'flask-cors==2.1.2',
-=======
     'flask-cors~=3.0.0',
->>>>>>> c9b56376
     'flask-restful~=0.3.0',
     'requests~=2.9',
     'gunicorn~=19.0',
