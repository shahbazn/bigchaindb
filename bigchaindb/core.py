import random
import math
import collections
from time import time

from itertools import compress
from bigchaindb.common import crypto, exceptions
from bigchaindb.common.utils import gen_timestamp, serialize
from bigchaindb.common.transaction import TransactionLink

import bigchaindb

from bigchaindb import backend, config_utils, utils
from bigchaindb.consensus import BaseConsensusRules
from bigchaindb.models import Block, Transaction


class Bigchain(object):
    """Bigchain API

    Create, read, sign, write transactions to the database
    """

    # return if a block has been voted invalid
    BLOCK_INVALID = 'invalid'
    # return if a block is valid, or tx is in valid block
    BLOCK_VALID = TX_VALID = 'valid'
    # return if block is undecided, or tx is in undecided block
    BLOCK_UNDECIDED = TX_UNDECIDED = 'undecided'
    # return if transaction is in backlog
    TX_IN_BACKLOG = 'backlog'

    def __init__(self, public_key=None, private_key=None, keyring=[], connection=None, backlog_reassign_delay=None):
        """Initialize the Bigchain instance

        A Bigchain instance has several configuration parameters (e.g. host).
        If a parameter value is passed as an argument to the Bigchain
        __init__ method, then that is the value it will have.
        Otherwise, the parameter value will come from an environment variable.
        If that environment variable isn't set, then the value
        will come from the local configuration file. And if that variable
        isn't in the local configuration file, then the parameter will have
        its default value (defined in bigchaindb.__init__).

        Args:
            public_key (str): the base58 encoded public key for the ED25519 curve.
            private_key (str): the base58 encoded private key for the ED25519 curve.
            keyring (list[str]): list of base58 encoded public keys of the federation nodes.
            connection (:class:`~bigchaindb.backend.connection.Connection`):
                A connection to the database.
        """

        config_utils.autoconfigure()

        self.me = public_key or bigchaindb.config['keypair']['public']
        self.me_private = private_key or bigchaindb.config['keypair']['private']
        self.nodes_except_me = keyring or bigchaindb.config['keyring']
<<<<<<< HEAD
        self.backlog_reassign_delay = backlog_reassign_delay or bigchaindb.config['backlog_reassign_delay']

        consensusPlugin = bigchaindb.config.get('consensus_plugin')

        if consensusPlugin:
            self.consensus = config_utils.load_consensus_plugin(consensusPlugin)
        else:
            self.consensus = BaseConsensusRules

=======
        if backlog_reassign_delay is None:
            backlog_reassign_delay = bigchaindb.config['backlog_reassign_delay']
        self.backlog_reassign_delay = backlog_reassign_delay
        self.consensus = BaseConsensusRules
>>>>>>> 631a435a
        self.connection = connection if connection else backend.connect(**bigchaindb.config['database'])
        if not self.me or not self.me_private:
            raise exceptions.KeypairNotFoundException()

    def write_transaction(self, signed_transaction):
        """Write the transaction to bigchain.

        When first writing a transaction to the bigchain the transaction will be kept in a backlog until
        it has been validated by the nodes of the federation.

        Args:
            signed_transaction (Transaction): transaction with the `signature` included.

        Returns:
            dict: database response
        """
        signed_transaction = signed_transaction.to_dict()

        # we will assign this transaction to `one` node. This way we make sure that there are no duplicate
        # transactions on the bigchain
        if self.nodes_except_me:
            assignee = random.choice(self.nodes_except_me)
        else:
            # I am the only node
            assignee = self.me

        signed_transaction.update({'assignee': assignee})
        signed_transaction.update({'assignment_timestamp': time()})

        # write to the backlog
        return backend.query.write_transaction(self.connection, signed_transaction)

    def reassign_transaction(self, transaction):
        """Assign a transaction to a new node

        Args:
            transaction (dict): assigned transaction

        Returns:
            dict: database response or None if no reassignment is possible
        """

        if self.nodes_except_me:
            try:
                federation_nodes = self.nodes_except_me + [self.me]
                index_current_assignee = federation_nodes.index(transaction['assignee'])
                new_assignee = random.choice(federation_nodes[:index_current_assignee] +
                                             federation_nodes[index_current_assignee + 1:])
            except ValueError:
                # current assignee not in federation
                new_assignee = random.choice(self.nodes_except_me)

        else:
            # There is no other node to assign to
            new_assignee = self.me

        return backend.query.update_transaction(
                self.connection, transaction['id'],
                {'assignee': new_assignee, 'assignment_timestamp': time()})

    def delete_transaction(self, *transaction_id):
        """Delete a transaction from the backlog.

        Args:
            *transaction_id (str): the transaction(s) to delete

        Returns:
            The database response.
        """

        return backend.query.delete_transaction(self.connection, *transaction_id)

    def get_stale_transactions(self):
        """Get a cursor of stale transactions.

        Transactions are considered stale if they have been assigned a node, but are still in the
        backlog after some amount of time specified in the configuration
        """

        return backend.query.get_stale_transactions(self.connection, self.backlog_reassign_delay)

    def validate_transaction(self, transaction):
        """Validate a transaction.

        Args:
            transaction (Transaction): transaction to validate.

        Returns:
            The transaction if the transaction is valid else it raises an
            exception describing the reason why the transaction is invalid.
        """

        return self.consensus.validate_transaction(self, transaction)

    def is_valid_transaction(self, transaction):
        """Check whether a transaction is valid or invalid.

        Similar to :meth:`~bigchaindb.Bigchain.validate_transaction`
        but never raises an exception. It returns :obj:`False` if
        the transaction is invalid.

        Args:
            transaction (:Class:`~bigchaindb.models.Transaction`): transaction
                to check.

        Returns:
            The :class:`~bigchaindb.models.Transaction` instance if valid,
            otherwise :obj:`False`.
        """

        try:
            return self.validate_transaction(transaction)
        except (ValueError, exceptions.OperationError,
                exceptions.TransactionDoesNotExist,
                exceptions.TransactionOwnerError, exceptions.DoubleSpend,
                exceptions.InvalidHash, exceptions.InvalidSignature,
                exceptions.TransactionNotInValidBlock, exceptions.AmountError):
            return False

    def get_block(self, block_id, include_status=False):
        """Get the block with the specified `block_id` (and optionally its status)

        Returns the block corresponding to `block_id` or None if no match is
        found.

        Args:
            block_id (str): transaction id of the transaction to get
            include_status (bool): also return the status of the block
                       the return value is then a tuple: (block, status)
        """
        block = backend.query.get_block(self.connection, block_id)
        status = None

        if include_status:
            if block:
                status = self.block_election_status(block_id,
                                                    block['block']['voters'])
            return block, status
        else:
            return block

    def get_transaction(self, txid, include_status=False):
        """Get the transaction with the specified `txid` (and optionally its status)

        This query begins by looking in the bigchain table for all blocks containing
        a transaction with the specified `txid`. If one of those blocks is valid, it
        returns the matching transaction from that block. Else if some of those
        blocks are undecided, it returns a matching transaction from one of them. If
        the transaction was found in invalid blocks only, or in no blocks, then this
        query looks for a matching transaction in the backlog table, and if it finds
        one there, it returns that.

        Args:
            txid (str): transaction id of the transaction to get
            include_status (bool): also return the status of the transaction
                                   the return value is then a tuple: (tx, status)

        Returns:
            A :class:`~.models.Transaction` instance if the transaction
            was found in a valid block, an undecided block, or the backlog table,
            otherwise ``None``.
            If :attr:`include_status` is ``True``, also returns the
            transaction's status if the transaction was found.
        """

        response, tx_status = None, None

        validity = self.get_blocks_status_containing_tx(txid)
        check_backlog = True

        if validity:
            # Disregard invalid blocks, and return if there are no valid or undecided blocks
            validity = {_id: status for _id, status in validity.items()
                        if status != Bigchain.BLOCK_INVALID}
            if validity:

                # The transaction _was_ found in an undecided or valid block,
                # so there's no need to look in the backlog table
                check_backlog = False

                tx_status = self.TX_UNDECIDED
                # If the transaction is in a valid or any undecided block, return it. Does not check
                # if transactions in undecided blocks are consistent, but selects the valid block
                # before undecided ones
                for target_block_id in validity:
                    if validity[target_block_id] == Bigchain.BLOCK_VALID:
                        tx_status = self.TX_VALID
                        break

                # Query the transaction in the target block and return
                response = backend.query.get_transaction_from_block(self.connection, txid, target_block_id)

        if check_backlog:
            response = backend.query.get_transaction_from_backlog(self.connection, txid)

            if response:
                tx_status = self.TX_IN_BACKLOG

        if response:
            response = Transaction.from_dict(response)

        if include_status:
            return response, tx_status
        else:
            return response

    def get_status(self, txid):
        """Retrieve the status of a transaction with `txid` from bigchain.

        Args:
            txid (str): transaction id of the transaction to query

        Returns:
            (string): transaction status ('valid', 'undecided',
            or 'backlog'). If no transaction with that `txid` was found it
            returns `None`
        """
        _, status = self.get_transaction(txid, include_status=True)
        return status

    def get_blocks_status_containing_tx(self, txid):
        """Retrieve block ids and statuses related to a transaction

        Transactions may occur in multiple blocks, but no more than one valid block.

        Args:
            txid (str): transaction id of the transaction to query

        Returns:
            A dict of blocks containing the transaction,
            e.g. {block_id_1: 'valid', block_id_2: 'invalid' ...}, or None
        """

        # First, get information on all blocks which contain this transaction
        blocks = backend.query.get_blocks_status_from_transaction(self.connection, txid)
        if blocks:
            # Determine the election status of each block
            validity = {
                block['id']: self.block_election_status(
                    block['id'],
                    block['block']['voters']
                ) for block in blocks
            }

            # NOTE: If there are multiple valid blocks with this transaction,
            # something has gone wrong
            if list(validity.values()).count(Bigchain.BLOCK_VALID) > 1:
                block_ids = str([block for block in validity
                                 if validity[block] == Bigchain.BLOCK_VALID])
                raise exceptions.DoubleSpend('Transaction {tx} is present in '
                                             'multiple valid blocks: '
                                             '{block_ids}'
                                             .format(tx=txid,
                                                     block_ids=block_ids))

            return validity

        else:
            return None

    def get_asset_by_id(self, asset_id):
        """Returns the asset associated with an asset_id.

            Args:
                asset_id (str): The asset id.

            Returns:
                dict if the asset exists else None.
        """
        cursor = backend.query.get_asset_by_id(self.connection, asset_id)
        cursor = list(cursor)
        if cursor:
            return cursor[0]['asset']

    def get_spent(self, txid, output):
        """Check if a `txid` was already used as an input.

        A transaction can be used as an input for another transaction. Bigchain needs to make sure that a
        given `txid` is only used once.

        Args:
            txid (str): The id of the transaction
            output (num): the index of the output in the respective transaction

        Returns:
            The transaction (Transaction) that used the `txid` as an input else
            `None`
        """
        # checks if an input was already spent
        # checks if the bigchain has any transaction with input {'txid': ...,
        # 'output': ...}
        transactions = list(backend.query.get_spent(self.connection, txid, output))

        # a transaction_id should have been spent at most one time
        if transactions:
            # determine if these valid transactions appear in more than one valid block
            num_valid_transactions = 0
            for transaction in transactions:
                # ignore invalid blocks
                # FIXME: Isn't there a faster solution than doing I/O again?
                if self.get_transaction(transaction['id']):
                    num_valid_transactions += 1
                if num_valid_transactions > 1:
                    raise exceptions.DoubleSpend(('`{}` was spent more than'
                                                  ' once. There is a problem'
                                                  ' with the chain')
                                                 .format(txid))

            if num_valid_transactions:
                return Transaction.from_dict(transactions[0])
            else:
                # all queried transactions were invalid
                return None
        else:
            return None

    def get_outputs(self, owner):
        """Retrieve a list of links to transaction outputs for a given public
           key.

        Args:
            owner (str): base58 encoded public key.

        Returns:
            :obj:`list` of TransactionLink: list of ``txid`` s and ``output`` s
            pointing to another transaction's condition
        """
        # get all transactions in which owner is in the `owners_after` list
        response = backend.query.get_owned_ids(self.connection, owner)
        links = []

        for tx in response:
            # disregard transactions from invalid blocks
            validity = self.get_blocks_status_containing_tx(tx['id'])
            if Bigchain.BLOCK_VALID not in validity.values():
                if Bigchain.BLOCK_UNDECIDED not in validity.values():
                    continue

            # NOTE: It's OK to not serialize the transaction here, as we do not
            # use it after the execution of this function.
            # a transaction can contain multiple outputs so we need to iterate over all of them
            # to get a list of outputs available to spend
            for index, output in enumerate(tx['outputs']):
                # for simple signature conditions there are no subfulfillments
                # check if the owner is in the condition `owners_after`
                if len(output['public_keys']) == 1:
                    if output['condition']['details']['public_key'] == owner:
                        tx_link = TransactionLink(tx['id'], index)
                else:
                    # for transactions with multiple `public_keys` there will be several subfulfillments nested
                    # in the condition. We need to iterate the subfulfillments to make sure there is a
                    # subfulfillment for `owner`
                    if utils.condition_details_has_owner(output['condition']['details'], owner):
                        tx_link = TransactionLink(tx['id'], index)
                links.append(tx_link)
        return links

    def get_owned_ids(self, owner):
        """Retrieve a list of ``txid`` s that can be used as inputs.

        Args:
            owner (str): base58 encoded public key.

        Returns:
            :obj:`list` of TransactionLink: list of ``txid`` s and ``output`` s
            pointing to another transaction's condition
        """
        return self.get_outputs_filtered(owner, include_spent=False)

    def get_outputs_filtered(self, owner, include_spent=True):
        """
        Get a list of output links filtered on some criteria
        """
        outputs = self.get_outputs(owner)
        if not include_spent:
            outputs = [o for o in outputs
                       if not self.get_spent(o.txid, o.output)]
        return outputs

    def get_transactions_filtered(self, asset_id, operation=None):
        """
        Get a list of transactions filtered on some criteria
        """
        txids = backend.query.get_txids_filtered(self.connection, asset_id,
                                                 operation)
        for txid in txids:
            tx, status = self.get_transaction(txid, True)
            if status == self.TX_VALID:
                yield tx

    def create_block(self, validated_transactions):
        """Creates a block given a list of `validated_transactions`.

        Note that this method does not validate the transactions. Transactions
        should be validated before calling create_block.

        Args:
            validated_transactions (list(Transaction)): list of validated
                                                        transactions.

        Returns:
            Block: created block.
        """
        # Prevent the creation of empty blocks
        if not validated_transactions:
            raise exceptions.OperationError('Empty block creation is not '
                                            'allowed')

        voters = self.nodes_except_me + [self.me]
        block = Block(validated_transactions, self.me, gen_timestamp(), voters)
        block = block.sign(self.me_private)

        return block

    # TODO: check that the votings structure is correctly constructed
    def validate_block(self, block):
        """Validate a block.

        Args:
            block (Block): block to validate.

        Returns:
            The block if the block is valid else it raises and exception
            describing the reason why the block is invalid.
        """
        return self.consensus.validate_block(self, block)

    def has_previous_vote(self, block_id, voters):
        """Check for previous votes from this node

        Args:
            block_id (str): the id of the block to check
            voters (list(str)): the voters of the block to check

        Returns:
            bool: :const:`True` if this block already has a
            valid vote from this node, :const:`False` otherwise.

        Raises:
            ImproperVoteError: If there is already a vote,
                but the vote is invalid.

        """
        votes = list(backend.query.get_votes_by_block_id_and_voter(self.connection, block_id, self.me))

        if len(votes) > 1:
            raise exceptions.MultipleVotesError('Block {block_id} has {n_votes} votes from public key {me}'
                                                .format(block_id=block_id, n_votes=str(len(votes)), me=self.me))
        has_previous_vote = False
        if votes:
            if utils.verify_vote_signature(voters, votes[0]):
                has_previous_vote = True
            else:
                raise exceptions.ImproperVoteError('Block {block_id} already has an incorrectly signed vote '
                                                   'from public key {me}'.format(block_id=block_id, me=self.me))

        return has_previous_vote

    def write_block(self, block):
        """Write a block to bigchain.

        Args:
            block (Block): block to write to bigchain.
        """

        return backend.query.write_block(self.connection, block)

    def transaction_exists(self, transaction_id):
        return backend.query.has_transaction(self.connection, transaction_id)

    def prepare_genesis_block(self):
        """Prepare a genesis block."""

        metadata = {'message': 'Hello World from the BigchainDB'}
        transaction = Transaction.create([self.me], [([self.me], 1)],
                                         metadata=metadata)

        # NOTE: The transaction model doesn't expose an API to generate a
        #       GENESIS transaction, as this is literally the only usage.
        transaction.operation = 'GENESIS'
        transaction = transaction.sign([self.me_private])

        # create the block
        return self.create_block([transaction])

    def create_genesis_block(self):
        """Create the genesis block

        Block created when bigchain is first initialized. This method is not atomic, there might be concurrency
        problems if multiple instances try to write the genesis block when the BigchainDB Federation is started,
        but it's a highly unlikely scenario.
        """

        # 1. create one transaction
        # 2. create the block with one transaction
        # 3. write the block to the bigchain

        blocks_count = backend.query.count_blocks(self.connection)

        if blocks_count:
            raise exceptions.GenesisBlockAlreadyExistsError('Cannot create the Genesis block')

        block = self.prepare_genesis_block()
        self.write_block(block)

        return block

    def vote(self, block_id, previous_block_id, decision, invalid_reason=None):
        """Create a signed vote for a block given the
        :attr:`previous_block_id` and the :attr:`decision` (valid/invalid).

        Args:
            block_id (str): The id of the block to vote on.
            previous_block_id (str): The id of the previous block.
            decision (bool): Whether the block is valid or invalid.
            invalid_reason (Optional[str]): Reason the block is invalid
        """

        if block_id == previous_block_id:
            raise exceptions.CyclicBlockchainError()

        vote = {
            'voting_for_block': block_id,
            'previous_block': previous_block_id,
            'is_block_valid': decision,
            'invalid_reason': invalid_reason,
            'timestamp': gen_timestamp()
        }

        vote_data = serialize(vote)
        signature = crypto.PrivateKey(self.me_private).sign(vote_data.encode())

        vote_signed = {
            'node_pubkey': self.me,
            'signature': signature.decode(),
            'vote': vote
        }

        return vote_signed

    def write_vote(self, vote):
        """Write the vote to the database."""
        return backend.query.write_vote(self.connection, vote)

    def get_last_voted_block(self):
        """Returns the last block that this node voted on."""

        return Block.from_dict(backend.query.get_last_voted_block(self.connection, self.me))

    def get_unvoted_blocks(self):
        """Return all the blocks that have not been voted on by this node.

        Returns:
            :obj:`list` of :obj:`dict`: a list of unvoted blocks
        """

        # XXX: should this return instaces of Block?
        return backend.query.get_unvoted_blocks(self.connection, self.me)

    def block_election_status(self, block_id, voters):
        """Tally the votes on a block, and return the status: valid, invalid, or undecided."""

        votes = list(backend.query.get_votes_by_block_id(self.connection, block_id))
        n_voters = len(voters)

        voter_counts = collections.Counter([vote['node_pubkey'] for vote in votes])
        for node in voter_counts:
            if voter_counts[node] > 1:
                raise exceptions.MultipleVotesError(
                    'Block {block_id} has multiple votes ({n_votes}) from voting node {node_id}'
                    .format(block_id=block_id, n_votes=str(voter_counts[node]), node_id=node))

        if len(votes) > n_voters:
            raise exceptions.MultipleVotesError('Block {block_id} has {n_votes} votes cast, but only {n_voters} voters'
                                                .format(block_id=block_id, n_votes=str(len(votes)),
                                                        n_voters=str(n_voters)))

        # vote_cast is the list of votes e.g. [True, True, False]
        vote_cast = [vote['vote']['is_block_valid'] for vote in votes]
        # prev_block are the ids of the nominal prev blocks e.g.
        # ['block1_id', 'block1_id', 'block2_id']
        prev_block = [vote['vote']['previous_block'] for vote in votes]
        # vote_validity checks whether a vote is valid
        # or invalid, e.g. [False, True, True]
        vote_validity = [self.consensus.verify_vote(voters, vote) for vote in votes]

        # element-wise product of stated vote and validity of vote
        # vote_cast = [True, True, False] and
        # vote_validity = [False, True, True] gives
        # [True, False]
        # Only the correctly signed votes are tallied.
        vote_list = list(compress(vote_cast, vote_validity))

        # Total the votes. Here, valid and invalid refer
        # to the vote cast, not whether the vote itself
        # is valid or invalid.
        n_valid_votes = sum(vote_list)
        n_invalid_votes = len(vote_cast) - n_valid_votes

        # The use of ceiling and floor is to account for the case of an
        # even number of voters where half the voters have voted 'invalid'
        # and half 'valid'. In this case, the block should be marked invalid
        # to avoid a tie. In the case of an odd number of voters this is not
        # relevant, since one side must be a majority.
        if n_invalid_votes >= math.ceil(n_voters / 2):
            return Bigchain.BLOCK_INVALID
        elif n_valid_votes > math.floor(n_voters / 2):
            # The block could be valid, but we still need to check if votes
            # agree on the previous block.
            #
            # First, only consider blocks with legitimate votes
            prev_block_list = list(compress(prev_block, vote_validity))
            # Next, only consider the blocks with 'yes' votes
            prev_block_valid_list = list(compress(prev_block_list, vote_list))
            counts = collections.Counter(prev_block_valid_list)
            # Make sure the majority vote agrees on previous node.
            # The majority vote must be the most common, by definition.
            # If it's not, there is no majority agreement on the previous
            # block.
            if counts.most_common()[0][1] > math.floor(n_voters / 2):
                return Bigchain.BLOCK_VALID
            else:
                return Bigchain.BLOCK_INVALID
        else:
            return Bigchain.BLOCK_UNDECIDED<|MERGE_RESOLUTION|>--- conflicted
+++ resolved
@@ -55,22 +55,18 @@
         self.me = public_key or bigchaindb.config['keypair']['public']
         self.me_private = private_key or bigchaindb.config['keypair']['private']
         self.nodes_except_me = keyring or bigchaindb.config['keyring']
-<<<<<<< HEAD
-        self.backlog_reassign_delay = backlog_reassign_delay or bigchaindb.config['backlog_reassign_delay']
-
-        consensusPlugin = bigchaindb.config.get('consensus_plugin')
-
-        if consensusPlugin:
-            self.consensus = config_utils.load_consensus_plugin(consensusPlugin)
-        else:
-            self.consensus = BaseConsensusRules
-
-=======
+
         if backlog_reassign_delay is None:
             backlog_reassign_delay = bigchaindb.config['backlog_reassign_delay']
         self.backlog_reassign_delay = backlog_reassign_delay
-        self.consensus = BaseConsensusRules
->>>>>>> 631a435a
+
+        consensusPlugin = bigchaindb.config.get('consensus_plugin')
+
+        if consensusPlugin:
+            self.consensus = config_utils.load_consensus_plugin(consensusPlugin)
+        else:
+            self.consensus = BaseConsensusRules
+
         self.connection = connection if connection else backend.connect(**bigchaindb.config['database'])
         if not self.me or not self.me_private:
             raise exceptions.KeypairNotFoundException()
