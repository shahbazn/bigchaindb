"""Query interfaces for backends."""

from functools import singledispatch

from bigchaindb.backend.exceptions import OperationError


@singledispatch
def write_transaction(connection, signed_transaction):
    """Write a transaction to the backlog table.

    Args:
        signed_transaction (dict): a signed transaction.

    Returns:
        The result of the operation.
    """

    raise NotImplementedError


@singledispatch
def store_asset(connection, asset):
    """Write an asset to the asset table.

    Args:
        asset (dict): the asset.

    Returns:
        The result of the operation.
    """

    raise NotImplementedError


@singledispatch
def store_assets(connection, assets):
    """Write a list of assets to the assets table.

    Args:
        assets (list): a list of assets to write.

    Returns:
        The database response.
    """

    raise NotImplementedError


@singledispatch
def store_metadatas(connection, metadata):
    """Write a list of metadata to metadata table.

    Args:
        metadata (list): list of metadata.

    Returns:
        The result of the operation.
    """

    raise NotImplementedError


@singledispatch
def store_transaction(connection, signed_transaction):
    """Same as write_transaction."""

    raise NotImplementedError


@singledispatch
def store_transactions(connection, signed_transactions):
    """Store list of  transactions."""

    raise NotImplementedError


@singledispatch
def get_transaction(connection, transaction_id):
    """Get a transaction from the transactions table.

    Args:
        transaction_id (str): the id of the transaction.

    Returns:
        The result of the operation.
    """

    raise NotImplementedError


@singledispatch
def get_transactions(connection, transaction_ids):
    """Get transactions from the transactions table.

    Args:
        transaction_ids (list): list of transaction ids to fetch

    Returns:
        The result of the operation.
    """

    raise NotImplementedError


@singledispatch
def get_asset(connection, asset_id):
    """Get a transaction from the transactions table.

    Args:
        asset_id (str): the id of the asset

    Returns:
        The result of the operation.
    """

    raise NotImplementedError


@singledispatch
def update_transaction(connection, transaction_id, doc):
    """Update a transaction in the backlog table.

    Args:
        transaction_id (str): the id of the transaction.
        doc (dict): the values to update.

    Returns:
        The result of the operation.
    """

    raise NotImplementedError


@singledispatch
def delete_transaction(connection, *transaction_id):
    """Delete a transaction from the backlog.

    Args:
        *transaction_id (str): the transaction(s) to delete.

    Returns:
        The database response.
    """
    raise NotImplementedError


@singledispatch
def get_stale_transactions(connection, reassign_delay):
    """Get a cursor of stale transactions.

    Transactions are considered stale if they have been assigned a node,
    but are still in the backlog after some amount of time specified in the
    configuration.

    Args:
        reassign_delay (int): threshold (in seconds) to mark a transaction stale.

    Returns:
        A cursor of transactions.
    """

    raise NotImplementedError


@singledispatch
def get_transaction_from_block(connection, transaction_id, block_id):
    """Get a transaction from a specific block.

    Args:
        transaction_id (str): the id of the transaction.
        block_id (str): the id of the block.

    Returns:
        The matching transaction.
    """

    raise NotImplementedError


@singledispatch
def get_transaction_from_backlog(connection, transaction_id):
    """Get a transaction from backlog.

    Args:
        transaction_id (str): the id of the transaction.

    Returns:
        The matching transaction.
    """

    raise NotImplementedError


@singledispatch
def get_blocks_status_from_transaction(connection, transaction_id):
    """Retrieve block election information given a secondary index and value.

    Args:
        value: a value to search (e.g. transaction id string, payload hash string)
        index (str): name of a secondary index, e.g. 'transaction_id'

    Returns:
        :obj:`list` of :obj:`dict`: A list of blocks with with only election information
    """

    raise NotImplementedError


@singledispatch
def get_asset_by_id(conneciton, asset_id):
    """Returns the asset associated with an asset_id.

    Args:
        asset_id (str): The asset id.

    Returns:
        Returns a rethinkdb cursor.
    """

    raise NotImplementedError


@singledispatch
def get_spent(connection, transaction_id, condition_id):
    """Check if a `txid` was already used as an input.

    A transaction can be used as an input for another transaction. Bigchain
    needs to make sure that a given `txid` is only used once.

    Args:
        transaction_id (str): The id of the transaction.
        condition_id (int): The index of the condition in the respective
            transaction.

    Returns:
        The transaction that used the `txid` as an input else `None`
    """

    raise NotImplementedError


@singledispatch
def get_spending_transactions(connection, inputs):
    """Return transactions which spend given inputs

    Args:
        inputs (list): list of {txid, output}

    Returns:
        Iterator of (block_ids, transaction) for transactions that
        spend given inputs.
    """
    raise NotImplementedError


@singledispatch
def get_owned_ids(connection, owner):
    """Retrieve a list of `txids` that can we used has inputs.

    Args:
        owner (str): base58 encoded public key.

    Returns:
        Iterator of (block_id, transaction) for transactions
        that list given owner in conditions.
    """
    raise NotImplementedError


@singledispatch
def get_votes_by_block_id(connection, block_id):
    """Get all the votes casted for a specific block.

    Args:
        block_id (str): the block id to use.

    Returns:
        A cursor for the matching votes.
    """

    raise NotImplementedError


@singledispatch
def get_votes_by_block_id_and_voter(connection, block_id, node_pubkey):
    """Get all the votes casted for a specific block by a specific voter.

    Args:
        block_id (str): the block id to use.
        node_pubkey (str): base58 encoded public key

    Returns:
        A cursor for the matching votes.
    """

    raise NotImplementedError


@singledispatch
def get_votes_for_blocks_by_voter(connection, block_ids, pubkey):
    """Return votes for many block_ids

    Args:
        block_ids (set): block_ids
        pubkey (str): public key of voting node

    Returns:
        A cursor of votes matching given block_ids and public key
    """
    raise NotImplementedError


@singledispatch
def write_block(connection, block):
    """Write a block to the bigchain table.

    Args:
        block (dict): the block to write.

    Returns:
        The database response.
    """

    raise NotImplementedError


@singledispatch
def get_block(connection, block_id):
    """Get a block from the bigchain table.

    Args:
        block_id (str): block id of the block to get

    Returns:
        block (dict): the block or `None`
    """

    raise NotImplementedError


@singledispatch
def get_block_with_transaction(connection, txid):
    """Get a block containing transaction id `txid`

    Args:
        txid (str): id of transaction to be searched.

    Returns:
        block_id (int): the block id or `None`
    """

    raise NotImplementedError


@singledispatch
def write_assets(connection, assets):
    """Write a list of assets to the assets table.

    Args:
        assets (list): a list of assets to write.

    Returns:
        The database response.
    """
    raise NotImplementedError


@singledispatch
def write_metadata(connection, metadata):
    """Write a list of metadata to the metadata table.

    Args:
        metadata (list): a list of metadata to write.

    Returns:
        The database response.
    """
    raise NotImplementedError


@singledispatch
def get_assets(connection, asset_ids):
    """Get a list of assets from the assets table.

    Args:
        asset_ids (list): a list of ids for the assets to be retrieved from
        the database.

    Returns:
        assets (list): the list of returned assets.
    """
    raise NotImplementedError


@singledispatch
def get_metadata(connection, transaction_ids):
    """Get a list of metadata from the metadata table.

    Args:
        transaction_ids (list): a list of ids for the metadata to be retrieved from
        the database.

    Returns:
        metadata (list): the list of returned metadata.
    """
    raise NotImplementedError


@singledispatch
def count_blocks(connection):
    """Count the number of blocks in the bigchain table.

    Returns:
        The number of blocks.
    """

    raise NotImplementedError


@singledispatch
def count_backlog(connection):
    """Count the number of transactions in the backlog table.

    Returns:
        The number of transactions in the backlog.
    """

    raise NotImplementedError


@singledispatch
def write_vote(connection, vote):
    """Write a vote to the votes table.

    Args:
        vote (dict): the vote to write.

    Returns:
        The database response.
    """

    raise NotImplementedError


@singledispatch
def get_genesis_block(connection):
    """Get the genesis block.

    Returns:
        The genesis block
    """

    raise NotImplementedError


@singledispatch
def get_last_voted_block_id(connection, node_pubkey):
    """Get the last voted block for a specific node.

    Args:
        node_pubkey (str): base58 encoded public key.

    Returns:
        The id of the last block the node has voted on. If the node didn't cast
        any vote then the genesis block id is returned.
    """

    raise NotImplementedError


@singledispatch
def get_txids_filtered(connection, asset_id, operation=None):
    """Return all transactions for a particular asset id and optional operation.

    Args:
        asset_id (str): ID of transaction that defined the asset
        operation (str) (optional): Operation to filter on
    """

    raise NotImplementedError


@singledispatch
def get_new_blocks_feed(connection, start_block_id):
    """Return a generator that yields change events of the blocks feed

    Args:
        start_block_id (str): ID of block to resume from

    Returns:
        Generator of change events
    """

    raise NotImplementedError


@singledispatch
def text_search(conn, search, *, language='english', case_sensitive=False,
                diacritic_sensitive=False, text_score=False, limit=0, table=None):
    """Return all the assets that match the text search.

    The results are sorted by text score.
    For more information about the behavior of text search on MongoDB see
    https://docs.mongodb.com/manual/reference/operator/query/text/#behavior

    Args:
        search (str): Text search string to query the text index
        language (str, optional): The language for the search and the rules for
            stemmer and tokenizer. If the language is ``None`` text search uses
            simple tokenization and no stemming.
        case_sensitive (bool, optional): Enable or disable case sensitive
            search.
        diacritic_sensitive (bool, optional): Enable or disable case sensitive
            diacritic search.
        text_score (bool, optional): If ``True`` returns the text score with
            each document.
        limit (int, optional): Limit the number of returned documents.

    Returns:
        :obj:`list` of :obj:`dict`: a list of assets

    Raises:
        OperationError: If the backend does not support text search
    """

    raise OperationError('This query is only supported when running '
                         'BigchainDB with MongoDB as the backend.')


@singledispatch
def get_latest_block(conn):
    """Get the latest commited block i.e. block with largest height """

    raise NotImplementedError


@singledispatch
def store_block(conn, block):
    """Write a new block to the `blocks` table

    Args:
        block (dict): block with current height and block hash.

    Returns:
        The result of the operation.
    """

    raise NotImplementedError


@singledispatch
<<<<<<< HEAD
def delete_zombie_transactions(conn):
    """Delete transactions not included in any block"""
=======
def store_unspent_outputs(connection, unspent_outputs):
    """Store unspent outputs in ``utxo_set`` table."""
>>>>>>> cd6095e8

    raise NotImplementedError


@singledispatch
<<<<<<< HEAD
def delete_latest_block(conn):
    """Delete the latest block along with its transactions"""
=======
def delete_unspent_outputs(connection, unspent_outputs):
    """Delete unspent outputs in ``utxo_set`` table."""
>>>>>>> cd6095e8

    raise NotImplementedError


@singledispatch
<<<<<<< HEAD
def delete_transactions(conn, txn_ids):
    """Delete transactions from database

    Args:
        txn_ids (list): list of transaction ids

    Returns:
        The result of the operation.
=======
def get_unspent_outputs(connection, *, query=None):
    """Retrieves unspent outputs.

    Args:
        query (dict): An optional parameter to filter the result set.
            Defaults to ``None``, which means that all UTXO records
            will be returned.

    Returns:
        Generator yielding unspent outputs (UTXO set) according to the
        given query.
>>>>>>> cd6095e8
    """

    raise NotImplementedError<|MERGE_RESOLUTION|>--- conflicted
+++ resolved
@@ -550,31 +550,33 @@
 
 
 @singledispatch
-<<<<<<< HEAD
 def delete_zombie_transactions(conn):
     """Delete transactions not included in any block"""
-=======
+
+    raise NotImplementedError
+
+@singledispatch
 def store_unspent_outputs(connection, unspent_outputs):
     """Store unspent outputs in ``utxo_set`` table."""
->>>>>>> cd6095e8
-
-    raise NotImplementedError
-
-
-@singledispatch
-<<<<<<< HEAD
+
+    raise NotImplementedError
+
+
+@singledispatch
 def delete_latest_block(conn):
     """Delete the latest block along with its transactions"""
-=======
+
+    raise NotImplementedError
+
+
+@singledispatch
 def delete_unspent_outputs(connection, unspent_outputs):
     """Delete unspent outputs in ``utxo_set`` table."""
->>>>>>> cd6095e8
-
-    raise NotImplementedError
-
-
-@singledispatch
-<<<<<<< HEAD
+
+    raise NotImplementedError
+
+
+@singledispatch
 def delete_transactions(conn, txn_ids):
     """Delete transactions from database
 
@@ -583,7 +585,12 @@
 
     Returns:
         The result of the operation.
-=======
+    """
+
+    raise NotImplementedError
+
+
+@singledispatch
 def get_unspent_outputs(connection, *, query=None):
     """Retrieves unspent outputs.
 
@@ -595,7 +602,6 @@
     Returns:
         Generator yielding unspent outputs (UTXO set) according to the
         given query.
->>>>>>> cd6095e8
     """
 
     raise NotImplementedError