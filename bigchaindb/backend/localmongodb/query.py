--- conflicted
+++ resolved
@@ -199,7 +199,6 @@
 
 
 @register_query(LocalMongoDBConnection)
-<<<<<<< HEAD
 def delete_zombie_transactions(conn):
     txns = conn.run(conn.collection('transactions').find({}))
     for txn in txns:
@@ -231,7 +230,9 @@
     conn.run(conn.collection('assets').delete_many({'id': {'$in': txn_ids}}))
     conn.run(conn.collection('metadata').delete_many({'id': {'$in': txn_ids}}))
     conn.run(conn.collection('transactions').delete_many({'id': {'$in': txn_ids}}))
-=======
+
+
+@register_query(LocalMongoDBConnection)
 def store_unspent_outputs(conn, *unspent_outputs):
     try:
         return conn.run(
@@ -261,5 +262,4 @@
 def get_unspent_outputs(conn, *, query=None):
     if query is None:
         query = {}
-    return conn.run(conn.collection('utxos').find(query))
->>>>>>> cd6095e8
+    return conn.run(conn.collection('utxos').find(query))