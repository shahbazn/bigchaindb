--- conflicted
+++ resolved
@@ -29,12 +29,7 @@
         'port': 8125,
         'rate': 0.01,
     },
-<<<<<<< HEAD
-    'backlog_reassign_delay': 30
-=======
-    'api_endpoint': os.environ.get('BIGCHAINDB_API_ENDPOINT') or 'http://localhost:9984/api/v1',
     'backlog_reassign_delay': 120
->>>>>>> 97ff0efd
 }
 
 # We need to maintain a backup copy of the original config dict in case
