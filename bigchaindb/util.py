--- conflicted
+++ resolved
@@ -140,7 +140,7 @@
                     }
                 }
             },
-        }  
+        }
     """
 
     # handle payload
@@ -155,13 +155,6 @@
         else:
             raise TypeError('`payload` must be an dict instance')
 
-<<<<<<< HEAD
-    hash_payload = crypto.hash_data(serialize(payload))
-    data = {
-        'hash': hash_payload,
-        'payload': payload
-    }
-=======
     # handle inputs
     fulfillments = []
     # transfer
@@ -190,7 +183,6 @@
             'condition': None,
             'cid': fulfillment['fid']
         })
->>>>>>> aa626a76
 
     tx = {
         'fulfillments': fulfillments,
@@ -228,15 +220,8 @@
         dict: transaction with the `fulfillment` fields populated.
 
     """
-<<<<<<< HEAD
+    b = bigchaindb.Bigchain()
     private_key = crypto.SigningKey(private_key)
-    signature = private_key.sign(serialize(transaction))
-    signed_transaction = transaction.copy()
-    signed_transaction.update({'signature': signature.decode()})
-    return signed_transaction
-=======
-    b = bigchaindb.Bigchain()
-    private_key = PrivateKey(private_key)
 
     common_data = {
         'operation': transaction['transaction']['operation'],
@@ -257,7 +242,7 @@
             # get previous condition
             previous_tx = b.get_transaction(fulfillment['input']['txid'])
             conditions = sorted(previous_tx['transaction']['conditions'], key=lambda d: d['cid'])
-        
+
             # update the fulfillment message
             fulfillment_message.update({
                 'input': fulfillment['input'],
@@ -266,10 +251,9 @@
 
         # sign the fulfillment message
         fulfillment_message_signature = private_key.sign(serialize(fulfillment_message))
-        fulfillment.update({'fulfillment': fulfillment_message_signature})
+        fulfillment.update({'fulfillment': fulfillment_message_signature.decode()})
 
     return transaction
->>>>>>> aa626a76
 
 
 def create_and_sign_tx(private_key, current_owner, new_owner, tx_input, operation='TRANSFER', payload=None):
