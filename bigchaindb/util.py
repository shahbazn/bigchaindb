import copy
import time
import contextlib
import threading
import queue
import multiprocessing as mp
import uuid

import rapidjson

import cryptoconditions as cc
from cryptoconditions.exceptions import ParsingError

import bigchaindb
from bigchaindb import exceptions
from bigchaindb import crypto


class ProcessGroup(object):

    def __init__(self, concurrency=None, group=None, target=None, name=None,
                 args=None, kwargs=None, daemon=None):
        self.concurrency = concurrency or mp.cpu_count()
        self.group = group
        self.target = target
        self.name = name
        self.args = args or ()
        self.kwargs = kwargs or {}
        self.daemon = daemon
        self.processes = []

    def start(self):
        for i in range(self.concurrency):
            proc = mp.Process(group=self.group, target=self.target,
                              name=self.name, args=self.args,
                              kwargs=self.kwargs, daemon=self.daemon)
            proc.start()
            self.processes.append(proc)


# Inspired by:
# - http://stackoverflow.com/a/24741694/597097
def pool(builder, size, timeout=None):
    """Create a pool that imposes a limit on the number of stored
    instances.

    Args:
        builder: a function to build an instance.
        size: the size of the pool.
        timeout(Optional[float]): the seconds to wait before raising
            a ``queue.Empty`` exception if no instances are available
            within that time.
    Raises:
        If ``timeout`` is defined but the request is taking longer
        than the specified time, the context manager will raise
        a ``queue.Empty`` exception.

    Returns:
        A context manager that can be used with the ``with``
        statement.

    """

    lock = threading.Lock()
    local_pool = queue.Queue()
    current_size = 0

    @contextlib.contextmanager
    def pooled():
        nonlocal current_size
        instance = None

        # If we still have free slots, then we have room to create new
        # instances.
        if current_size < size:
            with lock:
                # We need to check again if we have slots available, since
                # the situation might be different after acquiring the lock
                if current_size < size:
                    current_size += 1
                    instance = builder()

        # Watchout: current_size can be equal to size if the previous part of
        # the function has been executed, that's why we need to check if the
        # instance is None.
        if instance is None:
            instance = local_pool.get(timeout=timeout)

        yield instance

        local_pool.put(instance)

    return pooled


def serialize(data):
    """Serialize a dict into a JSON formatted string.

    This function enforces rules like the separator and order of keys. This ensures that all dicts
    are serialized in the same way.

    This is specially important for hashing data. We need to make sure that everyone serializes their data
    in the same way so that we do not have hash mismatches for the same structure due to serialization
    differences.

    Args:
        data (dict): dict to serialize

    Returns:
        str: JSON formatted string

    """
    return rapidjson.dumps(data, skipkeys=False, ensure_ascii=False, sort_keys=True)


def deserialize(data):
    """Deserialize a JSON formatted string into a dict.

    Args:
        data (str): JSON formatted string.

    Returns:
        dict: dict resulting from the serialization of a JSON formatted string.
    """

    return rapidjson.loads(data)


def timestamp():
    """The Unix time, rounded to the nearest second.
       See https://en.wikipedia.org/wiki/Unix_time

    Returns:
        str: the Unix time
    """
    return str(round(time.time()))


# TODO: Consider remove the operation (if there are no inputs CREATE else TRANSFER)
<<<<<<< HEAD
def create_tx(current_owners, new_owners, inputs, operation, payload=None, data=None, divisible=False,
              updatable=False, amount=1, refillable=False):
=======
def create_tx(owners_before, owners_after, inputs, operation, payload=None):
>>>>>>> 17979602
    """Create a new transaction

    A transaction in the bigchain is a transfer of a digital asset between two entities represented
    by public keys.

    Currently the bigchain supports two types of operations:

        `CREATE` - Only federation nodes are allowed to use this operation. In a create operation
        a federation node creates a digital asset in the bigchain and assigns that asset to a public
        key. The owner of the private key can then decided to transfer this digital asset by using the
        `transaction id` of the transaction as an input in a `TRANSFER` transaction.

        `TRANSFER` - A transfer operation allows for a transfer of the digital assets between entities.

    Args:
        owners_before (list): base58 encoded public key of the current owners of the asset.
        owners_after (list): base58 encoded public key of the new owners of the digital asset.
        inputs (list): id of the transaction to use as input.
        operation (str): Either `CREATE` or `TRANSFER` operation.
        payload (Optional[dict]): dictionary with information about asset.

    Returns:
        dict: unsigned transaction.


    Raises:
        TypeError: if the optional ``payload`` argument is not a ``dict``.

    Reference:
        {
            "id": "<sha3 hash>",
            "transaction": {
                "version": "transaction version number",
                "fulfillments": [
                        {
                            "owners_before": ["list of <pub-keys>"],
                            "input": {
                                "txid": "<sha3 hash>",
                                "cid": "condition index"
                            },
                            "fulfillment": "fulfillement of condition cid",
                            "fid": "fulfillment index"
                        }
                    ],
                "conditions": [
                        {
                            "owners_after": ["list of <pub-keys>"],
                            "condition": "condition to be met",
                            "cid": "condition index (1-to-1 mapping with fid)"
                        }
                    ],
                "operation": "<string>",
                "timestamp": "<timesamp from client>",
                "asset": {
                    "id": "<uuid>",
                    "divisible": "<true | false>",
                    "updatable": "<true | false>",
                    "amount": "<int>",
                    "refillable": "<true | false>",
                    "data": "<json document>"
                },
                "payload": {
                }
            },
        }
    """
    # validate arguments (owners and inputs should be lists or None)

    # The None case appears on fulfilling a hashlock
    if owners_before is None:
        owners_before = []
    if not isinstance(owners_before, list):
        owners_before = [owners_before]

    # The None case appears on assigning a hashlock
    if owners_after is None:
        owners_after = []
    if not isinstance(owners_after, list):
        owners_after = [owners_after]

    if inputs is not None and not isinstance(inputs, list):
        inputs = [inputs]

    # handle payload
    if payload is not None and not isinstance(payload, dict):
        raise TypeError('`payload` must be a dict instance or None')

    # handle inputs
    fulfillments = []

    # handle asset
    asset = None

    # transfer
    if inputs:
        for fid, tx_input in enumerate(inputs):
            fulfillments.append({
                'owners_before': owners_before,
                'input': tx_input,
                'fulfillment': None,
                'fid': fid
            })
    # create
    else:
        # handle digital asset. Right now it is only checked on a create transaction
        if data is not None and not isinstance(data, dict):
            raise TypeError('`data` must be a dict instance or None')

        asset = {
            "id": str(uuid.uuid4()),
            "divisible": divisible,
            "updatable": updatable,
            "amount": amount,
            "refillable": refillable,
            "data": data
        }

        fulfillments.append({
            'owners_before': owners_before,
            'input': None,
            'fulfillment': None,
            'fid': 0
        })

    # handle outputs
    conditions = []
    for fulfillment in fulfillments:

        # threshold condition
        if len(owners_after) > 1:
            condition = cc.ThresholdSha256Fulfillment(threshold=len(owners_after))
            for owner_after in owners_after:
                condition.add_subfulfillment(cc.Ed25519Fulfillment(public_key=owner_after))

        # simple signature condition
        elif len(owners_after) == 1:
            condition = cc.Ed25519Fulfillment(public_key=owners_after[0])

        # to be added later (hashlock conditions)
        else:
            condition = None

        if condition:
            conditions.append({
                'owners_after': owners_after,
                'condition': {
                    'details': condition.to_dict(),
                    'uri': condition.condition_uri
                },
                'cid': fulfillment['fid']
            })

    tx = {
        'version': 1,
        'fulfillments': fulfillments,
        'conditions': conditions,
        'operation': operation,
        'timestamp': timestamp(),
        'asset': asset,
        'payload': payload
    }

    # serialize and convert to bytes
    tx_hash = get_hash_data(tx)

    # create the transaction
    transaction = {
        'id': tx_hash,
        'transaction': tx
    }

    return transaction


def sign_tx(transaction, signing_keys, bigchain=None):
    """Sign a transaction

    A transaction signed with the `owner_before` corresponding private key.

    Args:
        transaction (dict): transaction to sign.
        signing_keys (list): list of base58 encoded private keys to create the fulfillments of the transaction.
        bigchain (obj): bigchain instance used to get the details of the previous transaction outputs. Useful
                        if the `Bigchain` instance was instantiated with parameters that override the config file.

    Returns:
        dict: transaction with the `fulfillment` fields populated.

    """
    # validate sk
    if not isinstance(signing_keys, list):
        signing_keys = [signing_keys]

    # create a mapping between sk and vk so that we can match the private key to the owners_before
    key_pairs = {}
    for sk in signing_keys:
        signing_key = crypto.SigningKey(sk)
        vk = signing_key.get_verifying_key().to_ascii().decode()
        key_pairs[vk] = signing_key

    tx = copy.deepcopy(transaction)

    bigchain = bigchain if bigchain is not None else bigchaindb.Bigchain()

    for fulfillment in tx['transaction']['fulfillments']:
        fulfillment_message = get_fulfillment_message(transaction, fulfillment)
        # TODO: avoid instantiation, pass as argument!
        input_condition = get_input_condition(bigchain, fulfillment)
        parsed_fulfillment = cc.Fulfillment.from_dict(input_condition['condition']['details'])
        # for the case in which the type of fulfillment is not covered by this method
        parsed_fulfillment_signed = parsed_fulfillment

        # single current owner
        if isinstance(parsed_fulfillment, cc.Ed25519Fulfillment):
            parsed_fulfillment_signed = fulfill_simple_signature_fulfillment(fulfillment,
                                                                             parsed_fulfillment,
                                                                             fulfillment_message,
                                                                             key_pairs)
        # multiple current owners
        elif isinstance(parsed_fulfillment, cc.ThresholdSha256Fulfillment):
            parsed_fulfillment_signed = fulfill_threshold_signature_fulfillment(fulfillment,
                                                                                parsed_fulfillment,
                                                                                fulfillment_message,
                                                                                key_pairs)

        signed_fulfillment = parsed_fulfillment_signed.serialize_uri()
        fulfillment.update({'fulfillment': signed_fulfillment})

    return tx


def fulfill_simple_signature_fulfillment(fulfillment, parsed_fulfillment, fulfillment_message, key_pairs):
    """Fulfill a cryptoconditions.Ed25519Fulfillment

        Args:
            fulfillment (dict): BigchainDB fulfillment to fulfill.
            parsed_fulfillment (cryptoconditions.Ed25519Fulfillment): cryptoconditions.Ed25519Fulfillment instance.
            fulfillment_message (dict): message to sign.
            key_pairs (dict): dictionary of (public_key, private_key) pairs.

        Returns:
            object: fulfilled cryptoconditions.Ed25519Fulfillment

        """
    owner_before = fulfillment['owners_before'][0]

    try:
        parsed_fulfillment.sign(serialize(fulfillment_message), key_pairs[owner_before])
    except KeyError:
        raise exceptions.KeypairMismatchException('Public key {} is not a pair to any of the private keys'
                                                  .format(owner_before))

    return parsed_fulfillment


def fulfill_threshold_signature_fulfillment(fulfillment, parsed_fulfillment, fulfillment_message, key_pairs):
    """Fulfill a cryptoconditions.ThresholdSha256Fulfillment

        Args:
            fulfillment (dict): BigchainDB fulfillment to fulfill.
            parsed_fulfillment (cryptoconditions.ThresholdSha256Fulfillment): cryptoconditions.ThresholdSha256Fulfillment instance.
            fulfillment_message (dict): message to sign.
            key_pairs (dict): dictionary of (public_key, private_key) pairs.

        Returns:
            object: fulfilled cryptoconditions.ThresholdSha256Fulfillment

        """
    parsed_fulfillment_copy = copy.deepcopy(parsed_fulfillment)
    parsed_fulfillment.subconditions = []

    for owner_before in fulfillment['owners_before']:
        try:
            subfulfillment = parsed_fulfillment_copy.get_subcondition_from_vk(owner_before)[0]
        except IndexError:
            raise exceptions.KeypairMismatchException(
                'Public key {} cannot be found in the fulfillment'.format(owner_before))
        try:
            private_key = key_pairs[owner_before]
        except KeyError:
            raise exceptions.KeypairMismatchException(
                'Public key {} is not a pair to any of the private keys'.format(owner_before))

        subfulfillment.sign(serialize(fulfillment_message), private_key)
        parsed_fulfillment.add_subfulfillment(subfulfillment)

    return parsed_fulfillment


def create_and_sign_tx(private_key, owner_before, owner_after, tx_input, operation='TRANSFER', payload=None):
    tx = create_tx(owner_before, owner_after, tx_input, operation, payload)
    return sign_tx(tx, private_key)


def check_hash_and_signature(transaction):
    # Check hash of the transaction
    calculated_hash = get_hash_data(transaction)
    if calculated_hash != transaction['id']:
        raise exceptions.InvalidHash()

    # Check signature
    if not validate_fulfillments(transaction):
        raise exceptions.InvalidSignature()


def validate_fulfillments(signed_transaction):
    """Verify the signature of a transaction

    A valid transaction should have been signed `owner_before` corresponding private key.

    Args:
        signed_transaction (dict): a transaction with the `signature` included.

    Returns:
        bool: True if the signature is correct, False otherwise.
    """
    for fulfillment in signed_transaction['transaction']['fulfillments']:
        fulfillment_message = get_fulfillment_message(signed_transaction, fulfillment)
        try:
            parsed_fulfillment = cc.Fulfillment.from_uri(fulfillment['fulfillment'])
        except (TypeError, ValueError, ParsingError):
            return False

        # TODO: might already break on a False here
        is_valid = parsed_fulfillment.validate(message=serialize(fulfillment_message),
                                               now=timestamp())

        # if transaction has an input (i.e. not a `CREATE` transaction)
        # TODO: avoid instantiation, pass as argument!
        bigchain = bigchaindb.Bigchain()
        input_condition = get_input_condition(bigchain, fulfillment)
        is_valid = is_valid and parsed_fulfillment.condition_uri == input_condition['condition']['uri']

        if not is_valid:
            return False

    return True


def get_fulfillment_message(transaction, fulfillment, serialized=False):
    """Get the fulfillment message for signing a specific fulfillment in a transaction

    Args:
        transaction (dict): a transaction
        fulfillment (dict): a specific fulfillment (for a condition index) within the transaction
        serialized (Optional[bool]): False returns a dict, True returns a serialized string

    Returns:
        str|dict: fulfillment message
    """
    # data to sign contains common transaction data
    fulfillment_message = {
        'operation': transaction['transaction']['operation'],
        'timestamp': transaction['transaction']['timestamp'],
        'payload': transaction['transaction']['payload'],
        'asset': transaction['transaction']['asset'],
        'version': transaction['transaction']['version'],
        'id': transaction['id']
    }
    # and the condition which needs to be retrieved from the output of a previous transaction
    # or created on the fly it this is a `CREATE` transaction
    fulfillment_message.update({
        'fulfillment': copy.deepcopy(fulfillment),
        'condition': transaction['transaction']['conditions'][fulfillment['fid']]
    })

    # remove any fulfillment, as a fulfillment cannot sign itself
    fulfillment_message['fulfillment']['fulfillment'] = None

    if serialized:
        return serialize(fulfillment_message)
    return fulfillment_message


def get_input_condition(bigchain, fulfillment):
    """

    Args:
        bigchain:
        fulfillment:
    Returns:
    """
    input_tx = fulfillment['input']
    # if `TRANSFER` transaction
    if input_tx:
        # get previous condition
        previous_tx = bigchain.get_transaction(input_tx['txid'])
        conditions = sorted(previous_tx['transaction']['conditions'], key=lambda d: d['cid'])
        return conditions[input_tx['cid']]

    # if `CREATE` transaction
    # there is no previous transaction so we need to create one on the fly
    else:
        owner_before = fulfillment['owners_before'][0]
        condition = cc.Ed25519Fulfillment(public_key=owner_before)

        return {
            'condition': {
                'details': condition.to_dict(),
                'uri': condition.condition_uri
            }
        }


def condition_details_has_owner(condition_details, owner):
    """

    Check if the public_key of owner is in the condition details
    as an Ed25519Fulfillment.public_key

    Args:
        condition_details (dict): dict with condition details
        owner (str): base58 public key of owner

    Returns:
        bool: True if the public key is found in the condition details, False otherwise

    """
    if 'subfulfillments' in condition_details:
        result = condition_details_has_owner(condition_details['subfulfillments'], owner)
        if result:
            return True

    elif isinstance(condition_details, list):
        for subcondition in condition_details:
            result = condition_details_has_owner(subcondition, owner)
            if result:
                return True
    else:
        if 'public_key' in condition_details \
                and owner == condition_details['public_key']:
            return True
    return False


def get_hash_data(transaction):
    """ Get the hashed data that (should) correspond to the `transaction['id']`

    Args:
        transaction (dict): the transaction to be hashed

    Returns:
        str: the hash of the transaction
    """
    tx = copy.deepcopy(transaction)
    if 'transaction' in tx:
        tx = tx['transaction']

    # remove the fulfillment messages (signatures)
    for fulfillment in tx['fulfillments']:
        fulfillment['fulfillment'] = None

    return crypto.hash_data(serialize(tx))


def verify_vote_signature(block, signed_vote):
    """Verify the signature of a vote

    A valid vote should have been signed `owner_before` corresponding private key.

    Args:
        block (dict): block under election
        signed_vote (dict): a vote with the `signature` included.

    Returns:
        bool: True if the signature is correct, False otherwise.
    """

    signature = signed_vote['signature']
    vk_base58 = signed_vote['node_pubkey']

    # immediately return False if the voter is not in the block voter list
    if vk_base58 not in block['block']['voters']:
        return False

    public_key = crypto.VerifyingKey(vk_base58)
    return public_key.verify(serialize(signed_vote['vote']), signature)


def transform_create(tx):
    """Change the owner and signature for a ``CREATE`` transaction created by a node"""

    # XXX: the next instruction opens a new connection to the DB, consider using a singleton or a global
    #      if you need a Bigchain instance.
    b = bigchaindb.Bigchain()
    transaction = tx['transaction']
    payload = None
    if transaction['data'] and 'payload' in transaction['data']:
        payload = transaction['data']['payload']
    new_tx = create_tx(b.me, transaction['fulfillments'][0]['owners_before'], None, 'CREATE', payload=payload)
    return new_tx


def is_genesis_block(block):
    """Check if the block is the genesis block.

    Args:
        block (dict): the block to check

    Returns:
        bool: True if the block is the genesis block, False otherwise.
    """

    # we cannot have empty blocks, there will always be at least one
    # element in the list so we can safely refer to it
    return block['block']['transactions'][0]['transaction']['operation'] == 'GENESIS'
<|MERGE_RESOLUTION|>--- conflicted
+++ resolved
@@ -137,12 +137,8 @@
 
 
 # TODO: Consider remove the operation (if there are no inputs CREATE else TRANSFER)
-<<<<<<< HEAD
-def create_tx(current_owners, new_owners, inputs, operation, payload=None, data=None, divisible=False,
-              updatable=False, amount=1, refillable=False):
-=======
-def create_tx(owners_before, owners_after, inputs, operation, payload=None):
->>>>>>> 17979602
+def create_tx(owners_before, owners_after, inputs, operation, payload=None, data=None,
+              divisible=False, updatable=False, refillable=False, amount=1):
     """Create a new transaction
 
     A transaction in the bigchain is a transfer of a digital asset between two entities represented
@@ -195,7 +191,7 @@
                         }
                     ],
                 "operation": "<string>",
-                "timestamp": "<timesamp from client>",
+                "timestamp": "<timestamp from client>",
                 "asset": {
                     "id": "<uuid>",
                     "divisible": "<true | false>",
