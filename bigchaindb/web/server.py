"""This module contains basic functions to instantiate the BigchainDB API.

The application is implemented in Flask and runs using Gunicorn.
"""
<<<<<<< HEAD
import os
=======
>>>>>>> 2c53db04
import copy
import multiprocessing

from flask import Flask
from flask_cors import CORS
import gunicorn.app.base

from bigchaindb import utils
from bigchaindb import Bigchain
from bigchaindb.web.routes import add_routes


# TODO: Figure out if we do we need all this boilerplate.
class StandaloneApplication(gunicorn.app.base.BaseApplication):
    """Run a **wsgi** app wrapping it in a Gunicorn Base Application.

    Adapted from:
     - http://docs.gunicorn.org/en/latest/custom.html
    """

    def __init__(self, app, options=None):
        '''Initialize a new standalone application.

        Args:
            app: A wsgi Python application.
            options (dict): the configuration.

        '''
        self.options = options or {}
        self.application = app
        super(StandaloneApplication, self).__init__()

    def load_config(self):
        config = dict((key, value) for key, value in self.options.items()
                      if key in self.cfg.settings and value is not None)

        for key, value in config.items():
            # not sure if we need the `key.lower` here, will just keep
            # keep it for now.
            self.cfg.set(key.lower(), value)

    def load(self):
        return self.application


def create_app(*, debug=False, threads=4):
    """Return an instance of the Flask application.

    Args:
        debug (bool): a flag to activate the debug mode for the app
            (default: False).
        threads (int): number of threads to use
    Return:
        an instance of the Flask application.
    """

    app = Flask(__name__)

    CORS(app,
         headers=(
             'x-requested-with',
             'content-type',
             'accept',
             'origin',
             'authorization',
             'x-csrftoken',
             'withcredentials',
             'cache-control',
             'cookie',
             'session-id',
         ),
         supports_credentials=True)

    app.debug = debug

    app.config['bigchain_pool'] = utils.pool(Bigchain, size=threads)

    add_routes(app)

    return app


def create_server(settings):
    """Wrap and return an application ready to be run.

    Args:
        settings (dict): a dictionary containing the settings, more info
            here http://docs.gunicorn.org/en/latest/settings.html

    Return:
        an initialized instance of the application.
    """

    settings = copy.deepcopy(settings)

    if not settings.get('workers'):
        settings['workers'] = (multiprocessing.cpu_count() * 2) + 1

    if not settings.get('threads'):
        settings['threads'] = (multiprocessing.cpu_count() * 2) + 1

    settings['logger_class'] = 'bigchaindb.log.loggers.HttpServerLogger'
    app = create_app(debug=settings.get('debug', False),
                     threads=settings['threads'])
    standalone = StandaloneApplication(app, settings)
    return standalone<|MERGE_RESOLUTION|>--- conflicted
+++ resolved
@@ -2,10 +2,6 @@
 
 The application is implemented in Flask and runs using Gunicorn.
 """
-<<<<<<< HEAD
-import os
-=======
->>>>>>> 2c53db04
 import copy
 import multiprocessing
 
