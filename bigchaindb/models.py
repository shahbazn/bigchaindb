--- conflicted
+++ resolved
@@ -202,7 +202,6 @@
             OperationError: If a non-federation node signed the Block.
             InvalidSignature: If a Block's signature is invalid.
         """
-<<<<<<< HEAD
 
         self._validate_block(bigchain)
         self._validate_block_transactions(bigchain)
@@ -210,12 +209,6 @@
         return self
 
     def _validate_block(self, bigchain):
-        # First, make sure this node hasn't already voted on this block
-        if bigchain.has_previous_vote(self.id, self.voters):
-            return self
-
-=======
->>>>>>> 22629148
         # Check if the block was created by a federation node
         possible_voters = (bigchain.nodes_except_me + [bigchain.me])
         if self.node_pubkey not in possible_voters:
