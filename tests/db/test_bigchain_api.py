from time import sleep

import pytest


@pytest.mark.skipif(reason='Some tests throw a ResourceWarning that might result in some weird '
                           'exceptions while running the tests. The problem seems to *not* '
                           'interfere with the correctness of the tests. ')
def test_remove_unclosed_sockets():
    pass


# TODO: Get rid of this and move to conftest
def dummy_tx():
    import bigchaindb
    from bigchaindb.models import Transaction
    b = bigchaindb.Bigchain()
    tx = Transaction.create([b.me], [b.me])
    tx = tx.sign([b.me_private])
    return tx


# TODO: Get rid of this and move to conftest
def dummy_block():
    import bigchaindb
    b = bigchaindb.Bigchain()
    block = b.create_block([dummy_tx()])
    return block


class TestBigchainApi(object):
    def test_get_last_voted_block_cyclic_blockchain(self, b, monkeypatch):
        from bigchaindb_common.crypto import SigningKey
        from bigchaindb_common.exceptions import CyclicBlockchainError
        from bigchaindb_common.util import serialize
        from bigchaindb.models import Transaction

        b.create_genesis_block()

        tx = Transaction.create([b.me], [b.me])
        tx = tx.sign([b.me_private])
        monkeypatch.setattr('time.time', lambda: 1)
        block1 = b.create_block([tx])
        b.write_block(block1, durability='hard')

        # Manipulate vote to create a cyclic Blockchain
        vote = b.vote(block1.id, b.get_last_voted_block().id, True)
        vote['vote']['previous_block'] = block1.id
        vote_data = serialize(vote['vote'])
        vote['signature'] = SigningKey(b.me_private).sign(vote_data)
        b.write_vote(vote)

        with pytest.raises(CyclicBlockchainError):
            b.get_last_voted_block()

    def test_try_voting_while_constructing_cyclic_blockchain(self, b,
                                                             monkeypatch):
        from bigchaindb_common.exceptions import CyclicBlockchainError
        from bigchaindb.models import Transaction

        b.create_genesis_block()

        tx = Transaction.create([b.me], [b.me])
        tx = tx.sign([b.me_private])
        block1 = b.create_block([tx])

        # We can simply submit twice the same block id and check if `Bigchain`
        # throws
        with pytest.raises(CyclicBlockchainError):
            b.vote(block1.id, block1.id, True)

    def test_has_previous_vote_when_already_voted(self, b, monkeypatch):
        from bigchaindb.models import Transaction

        b.create_genesis_block()

        tx = Transaction.create([b.me], [b.me])
        tx = tx.sign([b.me_private])

        monkeypatch.setattr('time.time', lambda: 1)
        block = b.create_block([tx])
        b.write_block(block, durability='hard')

        assert b.has_previous_vote(block.id, block.voters) is False

        vote = b.vote(block.id, b.get_last_voted_block().id, True)
        b.write_vote(vote)

        assert b.has_previous_vote(block.id, block.voters) is True


    def test_get_transactions_for_metadata_mismatch(self, b):
        matches = b.get_tx_by_metadata_id('missing')
        assert not matches

    def test_get_spent_with_double_spend(self, b, monkeypatch):
        from bigchaindb_common.exceptions import DoubleSpend
        from bigchaindb.models import Transaction

        b.create_genesis_block()

        tx = Transaction.create([b.me], [b.me])
        tx = tx.sign([b.me_private])

        monkeypatch.setattr('time.time', lambda: 1)
        block1 = b.create_block([tx])
        b.write_block(block1, durability='hard')

        monkeypatch.setattr('time.time', lambda: 2)
        transfer_tx = Transaction.transfer(tx.to_inputs(), [b.me], tx.asset)
        transfer_tx = transfer_tx.sign([b.me_private])
        block2 = b.create_block([transfer_tx])
        b.write_block(block2, durability='hard')

        monkeypatch.setattr('time.time', lambda: 3)
        transfer_tx2 = Transaction.transfer(tx.to_inputs(), [b.me], tx.asset)
        transfer_tx2 = transfer_tx2.sign([b.me_private])
        block3 = b.create_block([transfer_tx2])
        b.write_block(block3, durability='hard')

        # Vote both block2 and block3 valid to provoke a double spend
        vote = b.vote(block2.id, b.get_last_voted_block().id, True)
        b.write_vote(vote)
        vote = b.vote(block3.id, b.get_last_voted_block().id, True)
        b.write_vote(vote)

        with pytest.raises(DoubleSpend):
            b.get_spent(tx.id, 0)

    def test_get_block_status_for_tx_with_double_spend(self, b, monkeypatch):
        from bigchaindb_common.exceptions import DoubleSpend
        from bigchaindb.models import Transaction

        b.create_genesis_block()

        tx = Transaction.create([b.me], [b.me])
        tx = tx.sign([b.me_private])

        monkeypatch.setattr('time.time', lambda: 1)
        block1 = b.create_block([tx])
        b.write_block(block1, durability='hard')

        monkeypatch.setattr('time.time', lambda: 2)
        block2 = b.create_block([tx])
        b.write_block(block2, durability='hard')

        # Vote both blocks valid (creating a double spend)
        vote = b.vote(block1.id, b.get_last_voted_block().id, True)
        b.write_vote(vote)
        vote = b.vote(block2.id, b.get_last_voted_block().id, True)
        b.write_vote(vote)

        with pytest.raises(DoubleSpend):
            b.get_blocks_status_containing_tx(tx.id)

    def test_get_transaction_in_invalid_and_valid_block(self, monkeypatch, b):
        from bigchaindb.models import Transaction

        b.create_genesis_block()

        monkeypatch.setattr('time.time', lambda: 1)
        tx1 = Transaction.create([b.me], [b.me])
        tx1 = tx1.sign([b.me_private])
        block1 = b.create_block([tx1])
        b.write_block(block1, durability='hard')

        monkeypatch.setattr('time.time', lambda: 2)
        tx2 = Transaction.create([b.me], [b.me])
        tx2 = tx2.sign([b.me_private])
        block2 = b.create_block([tx2])
        b.write_block(block2, durability='hard')

        # vote the first block invalid
        vote = b.vote(block1.id, b.get_last_voted_block().id, False)
        b.write_vote(vote)

        # vote the second block valid
        vote = b.vote(block2.id, b.get_last_voted_block().id, True)
        b.write_vote(vote)

        assert b.get_transaction(tx1.id) is None
        assert b.get_transaction(tx2.id) == tx2

    def test_get_transactions_for_metadata(self, b, user_vk):
        from bigchaindb.models import Transaction

        metadata = {'msg': 'Hello BigchainDB!'}
        tx = Transaction.create([b.me], [user_vk], metadata=metadata)

        block = b.create_block([tx])
        b.write_block(block, durability='hard')

        matches = b.get_tx_by_payload_uuid(tx.metadata.data_id)
        assert len(matches) == 1
        assert matches[0].id == tx.id

    def test_get_transactions_for_metadata(self, b, user_vk):
        matches = b.get_tx_by_metadata_id('missing')
        assert not matches

    @pytest.mark.usefixtures('inputs')
    def test_write_transaction(self, b, user_vk, user_sk):
        from bigchaindb.models import Transaction

        input_tx = b.get_owned_ids(user_vk).pop()
        input_tx = b.get_transaction(input_tx.txid)
        inputs = input_tx.to_inputs()
        tx = Transaction.transfer(inputs, [user_vk], input_tx.asset)
        tx = tx.sign([user_sk])
        response = b.write_transaction(tx)

        assert response['skipped'] == 0
        assert response['deleted'] == 0
        assert response['unchanged'] == 0
        assert response['errors'] == 0
        assert response['replaced'] == 0
        assert response['inserted'] == 1

    @pytest.mark.usefixtures('inputs')
    def test_read_transaction(self, b, user_vk, user_sk):
        from bigchaindb.models import Transaction

        input_tx = b.get_owned_ids(user_vk).pop()
        input_tx = b.get_transaction(input_tx.txid)
        inputs = input_tx.to_inputs()
        tx = Transaction.transfer(inputs, [user_vk], input_tx.asset)
        tx = tx.sign([user_sk])
        b.write_transaction(tx)

        # create block and write it to the bighcain before retrieving the transaction
        block = b.create_block([tx])
        b.write_block(block, durability='hard')

        response, status = b.get_transaction(tx.id, include_status=True)
        # add validity information, which will be returned
        assert tx.to_dict() == response.to_dict()
        assert status == b.TX_UNDECIDED

    @pytest.mark.usefixtures('inputs')
    def test_read_transaction_invalid_block(self, b, user_vk, user_sk):
        from bigchaindb.models import Transaction

        input_tx = b.get_owned_ids(user_vk).pop()
        input_tx = b.get_transaction(input_tx.txid)
        inputs = input_tx.to_inputs()
        tx = Transaction.transfer(inputs, [user_vk], input_tx.asset)
        tx = tx.sign([user_sk])
        b.write_transaction(tx)

        # create block
        block = b.create_block([tx])
        b.write_block(block, durability='hard')

        # vote the block invalid
        vote = b.vote(block.id, b.get_last_voted_block().id, False)
        b.write_vote(vote)
        response = b.get_transaction(tx.id)

        # should be None, because invalid blocks are ignored
        assert response is None

    @pytest.mark.usefixtures('inputs')
    def test_genesis_block(self, b):
        import rethinkdb as r
        from bigchaindb.util import is_genesis_block
        response = list(r.table('bigchain')
                        .filter(is_genesis_block)
                        .run(b.conn))

        assert len(response) == 1
        block = response[0]
        assert len(block['block']['transactions']) == 1
        assert block['block']['transactions'][0]['transaction']['operation'] == 'GENESIS'
        assert block['block']['transactions'][0]['transaction']['fulfillments'][0]['input'] is None

    def test_create_genesis_block_fails_if_table_not_empty(self, b):
        import rethinkdb as r
        from bigchaindb_common.exceptions import GenesisBlockAlreadyExistsError
        from bigchaindb.util import is_genesis_block
        b.create_genesis_block()

        with pytest.raises(GenesisBlockAlreadyExistsError):
            b.create_genesis_block()

        genesis_blocks = list(r.table('bigchain')
                              .filter(is_genesis_block)
                              .run(b.conn))

        assert len(genesis_blocks) == 1

    @pytest.mark.skipif(reason='This test may not make sense after changing the chainification mode')
    def test_get_last_block(self, b):
        import rethinkdb as r
        # get the number of blocks
        num_blocks = r.table('bigchain').count().run(b.conn)

        # get the last block
        last_block = b.get_last_block()

        assert last_block['block']['block_number'] == num_blocks - 1

    @pytest.mark.skipif(reason='This test may not make sense after changing the chainification mode')
    def test_get_last_block_id(self, b):
        last_block = b.get_last_block()
        last_block_id = b.get_last_block_id()

        assert last_block_id == last_block['id']

    @pytest.mark.skipif(reason='This test may not make sense after changing the chainification mode')
    def test_get_previous_block(self, b):
        last_block = b.get_last_block()
        new_block = b.create_block([])
        b.write_block(new_block, durability='hard')

        prev_block = b.get_previous_block(new_block)

        assert prev_block == last_block

    @pytest.mark.skipif(reason='This test may not make sense after changing the chainification mode')
    def test_get_previous_block_id(self, b):
        last_block = b.get_last_block()
        new_block = b.create_block([])
        b.write_block(new_block, durability='hard')

        prev_block_id = b.get_previous_block_id(new_block)

        assert prev_block_id == last_block['id']

    def test_create_empty_block(self, b):
        from bigchaindb_common.exceptions import OperationError

        with pytest.raises(OperationError) as excinfo:
            b.create_block([])

        assert excinfo.value.args[0] == 'Empty block creation is not allowed'

    def test_get_last_voted_block_returns_genesis_if_no_votes_has_been_casted(self, b):
        import rethinkdb as r
        from bigchaindb import util
        from bigchaindb.models import Block

        b.create_genesis_block()
        genesis = list(r.table('bigchain')
                       .filter(util.is_genesis_block)
                       .run(b.conn))[0]
        genesis = Block.from_dict(genesis)
        gb = b.get_last_voted_block()
        assert gb == genesis
        assert b.validate_block(gb) == gb

    def test_get_last_voted_block_returns_the_correct_block_same_timestamp(self, b, monkeypatch):
        genesis = b.create_genesis_block()

        assert b.get_last_voted_block() == genesis

        monkeypatch.setattr('time.time', lambda: 1)
        block_1 = dummy_block()
        monkeypatch.setattr('time.time', lambda: 2)
        block_2 = dummy_block()
        monkeypatch.setattr('time.time', lambda: 3)
        block_3 = dummy_block()

        b.write_block(block_1, durability='hard')
        b.write_block(block_2, durability='hard')
        b.write_block(block_3, durability='hard')

        # make sure all the votes are written with the same timestamps
        monkeypatch.setattr('time.time', lambda: 4)
        b.write_vote(b.vote(block_1.id, b.get_last_voted_block().id, True))
        assert b.get_last_voted_block().id == block_1.id

        b.write_vote(b.vote(block_2.id, b.get_last_voted_block().id, True))
        assert b.get_last_voted_block().id == block_2.id

        b.write_vote(b.vote(block_3.id, b.get_last_voted_block().id, True))
        assert b.get_last_voted_block().id == block_3.id

    def test_get_last_voted_block_returns_the_correct_block_different_timestamps(self, b, monkeypatch):
        genesis = b.create_genesis_block()

        assert b.get_last_voted_block() == genesis

        monkeypatch.setattr('time.time', lambda: 1)
        block_1 = dummy_block()
        monkeypatch.setattr('time.time', lambda: 2)
        block_2 = dummy_block()
        monkeypatch.setattr('time.time', lambda: 3)
        block_3 = dummy_block()

        b.write_block(block_1, durability='hard')
        b.write_block(block_2, durability='hard')
        b.write_block(block_3, durability='hard')

        # make sure all the votes are written with different timestamps
        monkeypatch.setattr('time.time', lambda: 4)
        b.write_vote(b.vote(block_1.id, b.get_last_voted_block().id, True))
        assert b.get_last_voted_block().id == block_1.id

        monkeypatch.setattr('time.time', lambda: 5)
        b.write_vote(b.vote(block_2.id, b.get_last_voted_block().id, True))
        assert b.get_last_voted_block().id == block_2.id

        monkeypatch.setattr('time.time', lambda: 6)
        b.write_vote(b.vote(block_3.id, b.get_last_voted_block().id, True))
        assert b.get_last_voted_block().id == block_3.id

    def test_no_vote_written_if_block_already_has_vote(self, b):
        import rethinkdb as r
        from bigchaindb.models import Block

        genesis = b.create_genesis_block()
        block_1 = dummy_block()
        b.write_block(block_1, durability='hard')

        b.write_vote(b.vote(block_1.id, genesis.id, True))
        retrieved_block_1 = r.table('bigchain').get(block_1.id).run(b.conn)
        retrieved_block_1 = Block.from_dict(retrieved_block_1)

        # try to vote again on the retrieved block, should do nothing
        b.write_vote(b.vote(retrieved_block_1.id, genesis.id, True))
        retrieved_block_2 = r.table('bigchain').get(block_1.id).run(b.conn)
        retrieved_block_2 = Block.from_dict(retrieved_block_2)

        assert retrieved_block_1 == retrieved_block_2

    def test_more_votes_than_voters(self, b):
        import rethinkdb as r
        from bigchaindb_common.exceptions import MultipleVotesError

        b.create_genesis_block()
        block_1 = dummy_block()
        b.write_block(block_1, durability='hard')
        # insert duplicate votes
        vote_1 = b.vote(block_1.id, b.get_last_voted_block().id, True)
        vote_2 = b.vote(block_1.id, b.get_last_voted_block().id, True)
        vote_2['node_pubkey'] = 'aaaaaaa'
        r.table('votes').insert(vote_1).run(b.conn)
        r.table('votes').insert(vote_2).run(b.conn)

        with pytest.raises(MultipleVotesError) as excinfo:
            b.block_election_status(block_1.id, block_1.voters)
        assert excinfo.value.args[0] == 'Block {block_id} has {n_votes} votes cast, but only {n_voters} voters'\
            .format(block_id=block_1.id, n_votes=str(2), n_voters=str(1))

    def test_multiple_votes_single_node(self, b):
        import rethinkdb as r
        from bigchaindb_common.exceptions import MultipleVotesError
        genesis = b.create_genesis_block()
        block_1 = dummy_block()
        b.write_block(block_1, durability='hard')
        # insert duplicate votes
        for i in range(2):
            r.table('votes').insert(b.vote(block_1.id, genesis.id, True)).run(b.conn)

        with pytest.raises(MultipleVotesError) as excinfo:
            b.block_election_status(block_1.id, block_1.voters)
        assert excinfo.value.args[0] == 'Block {block_id} has multiple votes ({n_votes}) from voting node {node_id}'\
            .format(block_id=block_1.id, n_votes=str(2), node_id=b.me)

        with pytest.raises(MultipleVotesError) as excinfo:
            b.has_previous_vote(block_1.id, block_1.voters)
        assert excinfo.value.args[0] == 'Block {block_id} has {n_votes} votes from public key {me}'\
            .format(block_id=block_1.id, n_votes=str(2), me=b.me)

    def test_improper_vote_error(selfs, b):
        import rethinkdb as r
        from bigchaindb_common.exceptions import ImproperVoteError
        b.create_genesis_block()
        block_1 = dummy_block()
        b.write_block(block_1, durability='hard')
        vote_1 = b.vote(block_1.id, b.get_last_voted_block().id, True)
        # mangle the signature
        vote_1['signature'] = 'a' * 87
        r.table('votes').insert(vote_1).run(b.conn)
        with pytest.raises(ImproperVoteError) as excinfo:
            b.has_previous_vote(block_1.id, block_1.id)
        assert excinfo.value.args[0] == 'Block {block_id} already has an incorrectly signed ' \
                                        'vote from public key {me}'.format(block_id=block_1.id, me=b.me)

    @pytest.mark.usefixtures('inputs')
    def test_assign_transaction_one_node(self, b, user_vk, user_sk):
        import rethinkdb as r
        from bigchaindb.models import Transaction

        input_tx = b.get_owned_ids(user_vk).pop()
        input_tx = b.get_transaction(input_tx.txid)
        inputs = input_tx.to_inputs()
        tx = Transaction.transfer(inputs, [user_vk], input_tx.asset)
        tx = tx.sign([user_sk])
        b.write_transaction(tx)

        # retrieve the transaction
        response = r.table('backlog').get(tx.id).run(b.conn)

        # check if the assignee is the current node
        assert response['assignee'] == b.me

    @pytest.mark.usefixtures('inputs')
    def test_assign_transaction_multiple_nodes(self, b, user_vk, user_sk):
        import rethinkdb as r
        from bigchaindb_common.crypto import generate_key_pair
        from bigchaindb.models import Transaction

        # create 5 federation nodes
        for _ in range(5):
            b.nodes_except_me.append(generate_key_pair()[1])

        # test assignee for several transactions
        for _ in range(20):
            input_tx = b.get_owned_ids(user_vk).pop()
            input_tx = b.get_transaction(input_tx.txid)
            inputs = input_tx.to_inputs()
            tx = Transaction.transfer(inputs, [user_vk], input_tx.asset)
            tx = tx.sign([user_sk])
            b.write_transaction(tx)

            # retrieve the transaction
            response = r.table('backlog').get(tx.id).run(b.conn)

            # check if the assignee is one of the _other_ federation nodes
            assert response['assignee'] in b.nodes_except_me


    # TODO: Make this test work
    @pytest.mark.usefixtures('inputs')
    def test_non_create_input_not_found(self, b, user_vk):
        from bigchaindb_common.exceptions import TransactionDoesNotExist
        from bigchaindb_common.transaction import Fulfillment, Asset
        from bigchaindb.models import Transaction
        from bigchaindb import Bigchain

        # Create a fulfillment for a non existing transaction
        fulfillment_dict = {'fulfillment': {'bitmask': 32,
                                            'public_key': user_vk,
                                            'signature': None,
                                            'type': 'fulfillment',
                                            'type_id': 4},
                            'input': {'cid': 0,
                                      'txid': 'somethingsomething'},
                            'owners_before': [user_vk]}
        fulfillment = Fulfillment.from_dict(fulfillment_dict) 
        tx = Transaction.transfer([fulfillment], [user_vk], Asset())

        with pytest.raises(TransactionDoesNotExist) as excinfo:
            tx.validate(Bigchain())


class TestTransactionValidation(object):
    def test_create_operation_with_inputs(self, b, user_vk, create_tx):
        from bigchaindb_common.transaction import TransactionLink

        # Manipulate fulfillment so that it has a `tx_input` defined even
        # though it shouldn't have one
        create_tx.fulfillments[0].tx_input = TransactionLink('abc', 0)
        with pytest.raises(ValueError) as excinfo:
            b.validate_transaction(create_tx)
        assert excinfo.value.args[0] == 'A CREATE operation has no inputs'

    def test_transfer_operation_no_inputs(self, b, user_vk,
                                          signed_transfer_tx):
        signed_transfer_tx.fulfillments[0].tx_input = None
        with pytest.raises(ValueError) as excinfo:
            b.validate_transaction(signed_transfer_tx)

        assert excinfo.value.args[0] == 'Only `CREATE` transactions can have null inputs'

    def test_non_create_input_not_found(self, b, user_vk, signed_transfer_tx):
        from bigchaindb_common.exceptions import TransactionDoesNotExist
        from bigchaindb_common.transaction import TransactionLink

        signed_transfer_tx.fulfillments[0].tx_input = TransactionLink('c', 0)
        with pytest.raises(TransactionDoesNotExist):
            b.validate_transaction(signed_transfer_tx)

    @pytest.mark.usefixtures('inputs')
    def test_non_create_valid_input_wrong_owner(self, b, user_vk):
        from bigchaindb_common.crypto import generate_key_pair
        from bigchaindb_common.exceptions import InvalidSignature
        from bigchaindb.models import Transaction

        input_tx = b.get_owned_ids(user_vk).pop()
        input_transaction = b.get_transaction(input_tx.txid)
        sk, vk = generate_key_pair()
        tx = Transaction.create([vk], [user_vk])
        tx.operation = 'TRANSFER'
        tx.asset = input_transaction.asset
        tx.fulfillments[0].tx_input = input_tx

        with pytest.raises(InvalidSignature):
            b.validate_transaction(tx)

    @pytest.mark.usefixtures('inputs')
    def test_non_create_double_spend(self, b, signed_create_tx,
                                     signed_transfer_tx):
        from bigchaindb_common.exceptions import DoubleSpend

        block1 = b.create_block([signed_create_tx])
        b.write_block(block1)

        # vote block valid
        vote = b.vote(block1.id, b.get_last_voted_block().id, True)
        b.write_vote(vote)

        b.write_transaction(signed_transfer_tx)
        block = b.create_block([signed_transfer_tx])
        b.write_block(block, durability='hard')

        # vote block valid
        vote = b.vote(block.id, b.get_last_voted_block().id, True)
        b.write_vote(vote)

        sleep(1)

        signed_transfer_tx.timestamp = 123
        # FIXME: https://github.com/bigchaindb/bigchaindb/issues/592
        with pytest.raises(DoubleSpend):
            b.validate_transaction(signed_transfer_tx)

    @pytest.mark.usefixtures('inputs')
    def test_valid_non_create_transaction_after_block_creation(self, b,
                                                               user_vk,
                                                               user_sk):
        from bigchaindb.models import Transaction

        input_tx = b.get_owned_ids(user_vk).pop()
        input_tx = b.get_transaction(input_tx.txid)
        inputs = input_tx.to_inputs()
        transfer_tx = Transaction.transfer(inputs, [user_vk], input_tx.asset)
        transfer_tx = transfer_tx.sign([user_sk])

        assert transfer_tx == b.validate_transaction(transfer_tx)

        # create block
        block = b.create_block([transfer_tx])
        assert b.validate_block(block) == block
        b.write_block(block, durability='hard')

        # check that the transaction is still valid after being written to the
        # bigchain
        assert transfer_tx == b.validate_transaction(transfer_tx)

    @pytest.mark.usefixtures('inputs')
    def test_fulfillment_not_in_valid_block(self, b, user_vk, user_sk):
        from bigchaindb.models import Transaction
        from bigchaindb_common.exceptions import FulfillmentNotInValidBlock

        input_tx = b.get_owned_ids(user_vk).pop()
        input_tx = b.get_transaction(input_tx.txid)
        inputs = input_tx.to_inputs()

        # create a transaction that's valid but not in a voted valid block
        transfer_tx = Transaction.transfer(inputs, [user_vk])
        transfer_tx = transfer_tx.sign([user_sk])

        assert transfer_tx == b.validate_transaction(transfer_tx)

        # create block
        block = b.create_block([transfer_tx])
        b.write_block(block, durability='hard')

        # create transaction with the undecided input
        tx_invalid = Transaction.transfer(transfer_tx.to_inputs(), [user_vk])
        tx_invalid = tx_invalid.sign([user_sk])

        with pytest.raises(FulfillmentNotInValidBlock):
            b.validate_transaction(tx_invalid)


class TestBlockValidation(object):
    @pytest.mark.skipif(reason='Separated tx validation from block creation.')
    @pytest.mark.usefixtures('inputs')
    def test_invalid_transactions_in_block(self, b, user_vk):
        from bigchaindb_common import crypto
        from bigchaindb_common.exceptions import TransactionOwnerError
        from bigchaindb_common.util import gen_timestamp

        from bigchaindb import util

        # invalid transaction
        valid_input = b.get_owned_ids(user_vk).pop()
        tx_invalid = b.create_transaction('a', 'b', valid_input, 'c')

        block = b.create_block([tx_invalid])

        # create a block with invalid transactions
        block = {
            'timestamp': gen_timestamp(),
            'transactions': [tx_invalid],
            'node_pubkey': b.me,
            'voters': b.nodes_except_me
        }

        # NOTE: This is not the correct function anymore, but this test is
        #       skipped
        block_data = util.serialize_block(block)
        block_hash = crypto.hash_data(block_data)
        block_signature = crypto.SigningKey(b.me_private).sign(block_data)

        block = {
            'id': block_hash,
            'block': block,
            'signature': block_signature,
            'votes': []
        }

        with pytest.raises(TransactionOwnerError) as excinfo:
            # TODO: Adjust this to the new Block model (test is currently
            #       skipped.
            b.validate_block(block)

        assert excinfo.value.args[0] == 'owner_before `a` does not own the input `{}`'.format(valid_input)

    def test_invalid_signature(self, b):
        from bigchaindb_common.exceptions import InvalidSignature
        from bigchaindb_common import crypto

        # create a valid block
        block = dummy_block()

        # replace the block signature with an invalid one
        block.signature = crypto.SigningKey(b.me_private).sign(b'wrongdata')

        # check that validate_block raises an InvalidSignature exception
        with pytest.raises(InvalidSignature):
            b.validate_block(block)

    def test_invalid_node_pubkey(self, b):
        from bigchaindb_common.exceptions import OperationError
        from bigchaindb_common import crypto

        # blocks can only be created by a federation node
        # create a valid block
        block = dummy_block()

        # create some temp keys
        tmp_sk, tmp_vk = crypto.generate_key_pair()

        # change the block node_pubkey
        block.node_pubkey = tmp_vk

        # just to make sure lets re-hash the block and create a valid signature
        # from a non federation node
        block = block.sign(tmp_sk)

        # check that validate_block raises an OperationError
        with pytest.raises(OperationError):
            b.validate_block(block)


class TestMultipleInputs(object):
    def test_transfer_single_owner_single_input(self, b, inputs, user_vk,
                                                user_sk):
        from bigchaindb_common import crypto
        from bigchaindb.models import Transaction
        user2_sk, user2_vk = crypto.generate_key_pair()

        tx_link = b.get_owned_ids(user_vk).pop()
        input_tx = b.get_transaction(tx_link.txid)
        inputs = input_tx.to_inputs()
        tx = Transaction.transfer(inputs, [user2_vk], input_tx.asset)
        tx = tx.sign([user_sk])

        # validate transaction
        assert b.is_valid_transaction(tx) == tx
        assert len(tx.fulfillments) == 1
        assert len(tx.conditions) == 1

<<<<<<< HEAD
    @pytest.mark.skipif(reason=('Multiple inputs are only allowed for the '
                                'same asset. Remove this after implementing ',
                                'multiple assets'))
=======
    @pytest.mark.usefixtures('inputs')
>>>>>>> 2acf37e0
    def test_transfer_single_owners_multiple_inputs(self, b, user_sk, user_vk):
        from bigchaindb_common import crypto
        from bigchaindb.models import Transaction

        user2_sk, user2_vk = crypto.generate_key_pair()

        # get inputs
        owned_inputs = b.get_owned_ids(user_vk)
        input_txs = [b.get_transaction(tx_link.txid) for tx_link
                     in owned_inputs]
        inputs = sum([input_tx.to_inputs() for input_tx in input_txs], [])
        tx = Transaction.transfer(inputs, len(inputs) * [[user_vk]])
        tx = tx.sign([user_sk])
        assert b.validate_transaction(tx) == tx
        assert len(tx.fulfillments) == len(inputs)
        assert len(tx.conditions) == len(inputs)

<<<<<<< HEAD
    @pytest.mark.skipif(reason=('Multiple inputs are only allowed for the '
                                'same asset. Remove this after implementing ',
                                'multiple assets'))
=======
    @pytest.mark.usefixtures('inputs')
>>>>>>> 2acf37e0
    def test_transfer_single_owners_single_input_from_multiple_outputs(self, b,
                                                                       user_sk,
                                                                       user_vk):
        from bigchaindb_common import crypto
        from bigchaindb.models import Transaction

        user2_sk, user2_vk = crypto.generate_key_pair()

        # get inputs
        owned_inputs = b.get_owned_ids(user_vk)
        input_txs = [b.get_transaction(tx_link.txid) for tx_link
                     in owned_inputs]
        inputs = sum([input_tx.to_inputs() for input_tx in input_txs], [])
        tx = Transaction.transfer(inputs, len(inputs) * [[user2_vk]])
        tx = tx.sign([user_sk])

        # create block with the transaction
        block = b.create_block([tx])
        b.write_block(block, durability='hard')

        # vote block valid
        vote = b.vote(block.id, b.get_last_voted_block().id, True)
        b.write_vote(vote)

        # get inputs from user2
        owned_inputs = b.get_owned_ids(user2_vk)
        assert len(owned_inputs) == len(inputs) 

        # create a transaction with a single input from a multiple output transaction
        tx_link = owned_inputs.pop()
        inputs = b.get_transaction(tx_link.txid).to_inputs([0])
        tx = Transaction.transfer(inputs, [user_vk])
        tx = tx.sign([user2_sk])

        assert b.is_valid_transaction(tx) == tx
        assert len(tx.fulfillments) == 1
        assert len(tx.conditions) == 1

    def test_single_owner_before_multiple_owners_after_single_input(self, b,
                                                                    user_sk,
                                                                    user_vk,
                                                                    inputs):
        from bigchaindb_common import crypto
        from bigchaindb.models import Transaction

        user2_sk, user2_vk = crypto.generate_key_pair()
        user3_sk, user3_vk = crypto.generate_key_pair()

        owned_inputs = b.get_owned_ids(user_vk)
        tx_link = owned_inputs.pop()
        input_tx = b.get_transaction(tx_link.txid)
        tx = Transaction.transfer(input_tx.to_inputs(), [[user2_vk, user3_vk]], input_tx.asset)
        tx = tx.sign([user_sk])

        assert b.is_valid_transaction(tx) == tx
        assert len(tx.fulfillments) == 1
        assert len(tx.conditions) == 1

<<<<<<< HEAD
    @pytest.mark.skipif(reason=('Multiple inputs are only allowed for the '
                                'same asset. Remove this after implementing ',
                                'multiple assets'))
=======
    @pytest.mark.usefixtures('inputs')
>>>>>>> 2acf37e0
    def test_single_owner_before_multiple_owners_after_multiple_inputs(self, b,
                                                                       user_sk,
                                                                       user_vk):
        from bigchaindb_common import crypto
        from bigchaindb.models import Transaction

        user2_sk, user2_vk = crypto.generate_key_pair()
        user3_sk, user3_vk = crypto.generate_key_pair()

        owned_inputs = b.get_owned_ids(user_vk)
        input_txs = [b.get_transaction(tx_link.txid) for tx_link
                     in owned_inputs]
        inputs = sum([input_tx.to_inputs() for input_tx in input_txs], [])

        tx = Transaction.transfer(inputs, len(inputs) * [[user2_vk, user3_vk]])
        tx = tx.sign([user_sk])

        # create block with the transaction
        block = b.create_block([tx])
        b.write_block(block, durability='hard')

        # vote block valid
        vote = b.vote(block.id, b.get_last_voted_block().id, True)
        b.write_vote(vote)

        # validate transaction
        assert b.is_valid_transaction(tx) == tx
        assert len(tx.fulfillments) == len(inputs)
        assert len(tx.conditions) == len(inputs)

    @pytest.mark.usefixtures('inputs')
    def test_multiple_owners_before_single_owner_after_single_input(self, b,
                                                                    user_sk,
                                                                    user_vk):
        from bigchaindb_common import crypto
        from bigchaindb.models import Transaction

        user2_sk, user2_vk = crypto.generate_key_pair()
        user3_sk, user3_vk = crypto.generate_key_pair()

        tx = Transaction.create([b.me], [user_vk, user2_vk])
        tx = tx.sign([b.me_private])
        block = b.create_block([tx])
        b.write_block(block, durability='hard')

        # vote block valid
        vote = b.vote(block.id, b.get_last_voted_block().id, True)
        b.write_vote(vote)

        owned_input = b.get_owned_ids(user_vk).pop()
        input_tx = b.get_transaction(owned_input.txid)
        inputs = input_tx.to_inputs()

        transfer_tx = Transaction.transfer(inputs, [user3_vk], input_tx.asset)
        transfer_tx = transfer_tx.sign([user_sk, user2_sk])

        # validate transaction
        assert b.is_valid_transaction(transfer_tx) == transfer_tx
        assert len(transfer_tx.fulfillments) == 1
        assert len(transfer_tx.conditions) == 1

<<<<<<< HEAD
    @pytest.mark.skipif(reason=('Multiple inputs are only allowed for the '
                                'same asset. Remove this after implementing ',
                                'multiple assets'))
=======
    @pytest.mark.usefixtures('inputs_shared')
>>>>>>> 2acf37e0
    def test_multiple_owners_before_single_owner_after_multiple_inputs(self, b,
                                          user_sk, user_vk, user2_vk, user2_sk):
        from bigchaindb_common import crypto
        from bigchaindb.models import Transaction

        # create a new users
        user3_sk, user3_vk = crypto.generate_key_pair()

        tx_links = b.get_owned_ids(user_vk)
        inputs = sum([b.get_transaction(tx_link.txid).to_inputs() for tx_link
                      in tx_links], [])

        tx = Transaction.transfer(inputs, len(inputs) * [[user3_vk]])
        tx = tx.sign([user_sk, user2_sk])

        assert b.is_valid_transaction(tx) == tx
        assert len(tx.fulfillments) == len(inputs)
        assert len(tx.conditions) == len(inputs)

    @pytest.mark.usefixtures('inputs')
    def test_multiple_owners_before_multiple_owners_after_single_input(self, b,
                                                                       user_sk,
                                                                       user_vk):
        from bigchaindb_common import crypto
        from bigchaindb.models import Transaction

        user2_sk, user2_vk = crypto.generate_key_pair()
        user3_sk, user3_vk = crypto.generate_key_pair()
        user4_sk, user4_vk = crypto.generate_key_pair()

        tx = Transaction.create([b.me], [user_vk, user2_vk])
        tx = tx.sign([b.me_private])
        block = b.create_block([tx])
        b.write_block(block, durability='hard')

        # vote block valid
        vote = b.vote(block.id, b.get_last_voted_block().id, True)
        b.write_vote(vote)

        # get input
        tx_link = b.get_owned_ids(user_vk).pop()
        tx_input = b.get_transaction(tx_link.txid)

        tx = Transaction.transfer(tx_input.to_inputs(), [[user3_vk, user4_vk]], tx_input.asset)
        tx = tx.sign([user_sk, user2_sk])

        assert b.is_valid_transaction(tx) == tx
        assert len(tx.fulfillments) == 1
        assert len(tx.conditions) == 1

<<<<<<< HEAD
    @pytest.mark.skipif(reason=('Multiple inputs are only allowed for the '
                                'same asset. Remove this after implementing ',
                                'multiple assets'))
    def test_multiple_owners_before_multiple_owners_after_multiple_inputs(self,
                                                                          b,
                                                                          user_sk,
                                                                          user_vk):
=======
    @pytest.mark.usefixtures('inputs_shared')
    def test_multiple_owners_before_multiple_owners_after_multiple_inputs(self, b,
                                                                user_sk, user_vk,
                                                                user2_sk, user2_vk):
>>>>>>> 2acf37e0
        from bigchaindb_common import crypto
        from bigchaindb.models import Transaction

        # create a new users
        user3_sk, user3_vk = crypto.generate_key_pair()
        user4_sk, user4_vk = crypto.generate_key_pair()

        tx_links = b.get_owned_ids(user_vk)
        inputs = sum([b.get_transaction(tx_link.txid).to_inputs() for tx_link
                      in tx_links], [])

        tx = Transaction.transfer(inputs, len(inputs) * [[user3_vk, user4_vk]])
        tx = tx.sign([user_sk, user2_sk])

        assert b.is_valid_transaction(tx) == tx
        assert len(tx.fulfillments) == len(inputs)
        assert len(tx.conditions) == len(inputs) 

    def test_get_owned_ids_single_tx_single_output(self, b, user_sk, user_vk):
        from bigchaindb_common import crypto
        from bigchaindb_common.transaction import TransactionLink
        from bigchaindb.models import Transaction

        user2_sk, user2_vk = crypto.generate_key_pair()

        tx = Transaction.create([b.me], [user_vk])
        tx = tx.sign([b.me_private])
        block = b.create_block([tx])
        b.write_block(block, durability='hard')

        owned_inputs_user1 = b.get_owned_ids(user_vk)
        owned_inputs_user2 = b.get_owned_ids(user2_vk)
        assert owned_inputs_user1 == [TransactionLink(tx.id, 0)]
        assert owned_inputs_user2 == []

        tx = Transaction.transfer(tx.to_inputs(), [user2_vk], tx.asset)
        tx = tx.sign([user_sk])
        block = b.create_block([tx])
        b.write_block(block, durability='hard')

        owned_inputs_user1 = b.get_owned_ids(user_vk)
        owned_inputs_user2 = b.get_owned_ids(user2_vk)
        assert owned_inputs_user1 == []
        assert owned_inputs_user2 == [TransactionLink(tx.id, 0)]

    def test_get_owned_ids_single_tx_single_output_invalid_block(self, b,
                                                                 user_sk,
                                                                 user_vk):
        from bigchaindb_common import crypto
        from bigchaindb_common.transaction import TransactionLink
        from bigchaindb.models import Transaction

        genesis = b.create_genesis_block()
        user2_sk, user2_vk = crypto.generate_key_pair()

        tx = Transaction.create([b.me], [user_vk])
        tx = tx.sign([b.me_private])
        block = b.create_block([tx])
        b.write_block(block, durability='hard')

        # vote the block VALID
        vote = b.vote(block.id, genesis.id, True)
        b.write_vote(vote)

        owned_inputs_user1 = b.get_owned_ids(user_vk)
        owned_inputs_user2 = b.get_owned_ids(user2_vk)
        assert owned_inputs_user1 == [TransactionLink(tx.id, 0)]
        assert owned_inputs_user2 == []

        # NOTE: The transaction itself is valid, still will mark the block
        #       as invalid to mock the behavior.
        tx_invalid = Transaction.transfer(tx.to_inputs(), [user2_vk], tx.asset)
        tx_invalid = tx_invalid.sign([user_sk])
        block = b.create_block([tx_invalid])
        b.write_block(block, durability='hard')

        # vote the block invalid
        vote = b.vote(block.id, b.get_last_voted_block().id, False)
        b.write_vote(vote)

        owned_inputs_user1 = b.get_owned_ids(user_vk)
        owned_inputs_user2 = b.get_owned_ids(user2_vk)

        # should be the same as before (note tx, not tx_invalid)
        assert owned_inputs_user1 == [TransactionLink(tx.id, 0)]
        assert owned_inputs_user2 == []

    @pytest.mark.skipif(reason=('Multiple inputs are only allowed for the '
                                'same asset. Remove this after implementing ',
                                'multiple assets'))
    def test_get_owned_ids_single_tx_multiple_outputs(self, b, user_sk,
                                                      user_vk):
        import random
        from bigchaindb_common import crypto
        from bigchaindb_common.transaction import TransactionLink
        from bigchaindb.models import Transaction

        user2_sk, user2_vk = crypto.generate_key_pair()

        transactions = []
        for i in range(2):
            payload = {'somedata': random.randint(0, 255)}
            tx = Transaction.create([b.me], [user_vk], payload)
            tx = tx.sign([b.me_private])
            transactions.append(tx)
        block = b.create_block(transactions)
        b.write_block(block, durability='hard')

        # get input
        owned_inputs_user1 = b.get_owned_ids(user_vk)
        owned_inputs_user2 = b.get_owned_ids(user2_vk)

        expected_owned_inputs_user1 = [TransactionLink(tx.id, 0) for tx
                                       in transactions]
        assert owned_inputs_user1 == expected_owned_inputs_user1
        assert owned_inputs_user2 == []

        inputs = sum([tx.to_inputs() for tx in transactions], [])
        tx = Transaction.transfer(inputs, len(inputs) * [[user2_vk]])
        tx = tx.sign([user_sk])
        block = b.create_block([tx])
        b.write_block(block, durability='hard')

        owned_inputs_user1 = b.get_owned_ids(user_vk)
        owned_inputs_user2 = b.get_owned_ids(user2_vk)
        assert owned_inputs_user1 == []
        assert owned_inputs_user2 == [TransactionLink(tx.id, 0),
                                      TransactionLink(tx.id, 1)]

    def test_get_owned_ids_multiple_owners(self, b, user_sk, user_vk):
        from bigchaindb_common import crypto
        from bigchaindb_common.transaction import TransactionLink
        from bigchaindb.models import Transaction

        user2_sk, user2_vk = crypto.generate_key_pair()
        user3_sk, user3_vk = crypto.generate_key_pair()

        tx = Transaction.create([b.me], [user_vk, user2_vk])
        tx = tx.sign([b.me_private])
        block = b.create_block([tx])
        b.write_block(block, durability='hard')

        owned_inputs_user1 = b.get_owned_ids(user_vk)
        owned_inputs_user2 = b.get_owned_ids(user2_vk)
        expected_owned_inputs_user1 = [TransactionLink(tx.id, 0)]

        assert owned_inputs_user1 == owned_inputs_user2
        assert owned_inputs_user1 == expected_owned_inputs_user1

        tx = Transaction.transfer(tx.to_inputs(), [user3_vk], tx.asset)
        tx = tx.sign([user_sk, user2_sk])
        block = b.create_block([tx])
        b.write_block(block, durability='hard')

        owned_inputs_user1 = b.get_owned_ids(user_vk)
        owned_inputs_user2 = b.get_owned_ids(user2_vk)
        assert owned_inputs_user1 == owned_inputs_user2
        assert owned_inputs_user1 == []

    def test_get_spent_single_tx_single_output(self, b, user_sk, user_vk):
        from bigchaindb_common import crypto
        from bigchaindb.models import Transaction

        user2_sk, user2_vk = crypto.generate_key_pair()

        tx = Transaction.create([b.me], [user_vk])
        tx = tx.sign([b.me_private])
        block = b.create_block([tx])
        b.write_block(block, durability='hard')

        owned_inputs_user1 = b.get_owned_ids(user_vk).pop()

        # check spents
        input_txid = owned_inputs_user1.txid
        input_cid = owned_inputs_user1.cid
        spent_inputs_user1 = b.get_spent(input_txid, input_cid)
        assert spent_inputs_user1 is None

        # create a transaction and block
        tx = Transaction.transfer(tx.to_inputs(), [user2_vk], tx.asset)
        tx = tx.sign([user_sk])
        block = b.create_block([tx])
        b.write_block(block, durability='hard')

        spent_inputs_user1 = b.get_spent(input_txid, input_cid)
        assert spent_inputs_user1 == tx

    def test_get_spent_single_tx_single_output_invalid_block(self, b, user_sk, user_vk):
        from bigchaindb_common import crypto
        from bigchaindb.models import Transaction

        genesis = b.create_genesis_block()

        # create a new users
        user2_sk, user2_vk = crypto.generate_key_pair()

        tx = Transaction.create([b.me], [user_vk])
        tx = tx.sign([b.me_private])
        block = b.create_block([tx])
        b.write_block(block, durability='hard')

        # vote the block VALID
        vote = b.vote(block.id, genesis.id, True)
        b.write_vote(vote)

        owned_inputs_user1 = b.get_owned_ids(user_vk).pop()

        # check spents
        input_txid = owned_inputs_user1.txid
        input_cid = owned_inputs_user1.cid
        spent_inputs_user1 = b.get_spent(input_txid, input_cid)
        assert spent_inputs_user1 is None

        # create a transaction and block
        tx = Transaction.transfer(tx.to_inputs(), [user2_vk], tx.asset)
        tx = tx.sign([user_sk])
        block = b.create_block([tx])
        b.write_block(block, durability='hard')

        # vote the block invalid
        vote = b.vote(block.id, b.get_last_voted_block().id, False)
        b.write_vote(vote)
        # NOTE: I have no idea why this line is here
        b.get_transaction(tx.id)
        spent_inputs_user1 = b.get_spent(input_txid, input_cid)

        # Now there should be no spents (the block is invalid)
        assert spent_inputs_user1 is None

    @pytest.mark.skipif(reason=('Multiple inputs are only allowed for the '
                                'same asset. Remove this after implementing ',
                                'multiple assets'))
    def test_get_spent_single_tx_multiple_outputs(self, b, user_sk, user_vk):
        import random
        from bigchaindb_common import crypto
        from bigchaindb.models import Transaction

        # create a new users
        user2_sk, user2_vk = crypto.generate_key_pair()

        transactions = []
        for i in range(3):
            payload = {'somedata': random.randint(0, 255)}
            tx = Transaction.create([b.me], [user_vk], payload)
            tx = tx.sign([b.me_private])
            transactions.append(tx)
        block = b.create_block(transactions)
        b.write_block(block, durability='hard')

        owned_inputs_user1 = b.get_owned_ids(user_vk)

        # check spents
        for input_tx in owned_inputs_user1:
            assert b.get_spent(input_tx.txid, input_tx.cid) is None

        # select inputs to use
        inputs = sum([tx.to_inputs() for tx in transactions[:2]], [])

        # create a transaction and block
        tx = Transaction.transfer(inputs, len(inputs) * [[user2_vk]])
        tx = tx.sign([user_sk])
        block = b.create_block([tx])
        b.write_block(block, durability='hard')

        # check that used inputs are marked as spent
        for ffill in inputs:
            assert b.get_spent(ffill.tx_input.txid, ffill.tx_input.cid) == tx

        # check if remaining transaction that was unspent is also perceived
        # spendable by BigchainDB
        assert b.get_spent(transactions[2].id, 0) is None

    def test_get_spent_multiple_owners(self, b, user_sk, user_vk):
        import random
        from bigchaindb_common import crypto
        from bigchaindb.models import Transaction

        user2_sk, user2_vk = crypto.generate_key_pair()
        user3_sk, user3_vk = crypto.generate_key_pair()

        transactions = []
        for i in range(3):
            payload = {'somedata': random.randint(0, 255)}
            tx = Transaction.create([b.me], [user_vk, user2_vk], payload)
            tx = tx.sign([b.me_private])
            transactions.append(tx)
        block = b.create_block(transactions)
        b.write_block(block, durability='hard')

        owned_inputs_user1 = b.get_owned_ids(user_vk)

        # check spents
        for input_tx in owned_inputs_user1:
            assert b.get_spent(input_tx.txid, input_tx.cid) is None

        # create a transaction
        tx = Transaction.transfer(transactions[0].to_inputs(), [user3_vk], transactions[0].asset)
        tx = tx.sign([user_sk, user2_sk])
        block = b.create_block([tx])
        b.write_block(block, durability='hard')

        # check that used inputs are marked as spent
        assert b.get_spent(transactions[0].id, 0) == tx

        # check that the other remain marked as unspent
        for unspent in transactions[1:]:
            assert b.get_spent(unspent.id, 0) is None<|MERGE_RESOLUTION|>--- conflicted
+++ resolved
@@ -538,7 +538,7 @@
                             'input': {'cid': 0,
                                       'txid': 'somethingsomething'},
                             'owners_before': [user_vk]}
-        fulfillment = Fulfillment.from_dict(fulfillment_dict) 
+        fulfillment = Fulfillment.from_dict(fulfillment_dict)
         tx = Transaction.transfer([fulfillment], [user_vk], Asset())
 
         with pytest.raises(TransactionDoesNotExist) as excinfo:
@@ -649,7 +649,7 @@
         inputs = input_tx.to_inputs()
 
         # create a transaction that's valid but not in a voted valid block
-        transfer_tx = Transaction.transfer(inputs, [user_vk])
+        transfer_tx = Transaction.transfer(inputs, [user_vk], input_tx.asset)
         transfer_tx = transfer_tx.sign([user_sk])
 
         assert transfer_tx == b.validate_transaction(transfer_tx)
@@ -659,7 +659,8 @@
         b.write_block(block, durability='hard')
 
         # create transaction with the undecided input
-        tx_invalid = Transaction.transfer(transfer_tx.to_inputs(), [user_vk])
+        tx_invalid = Transaction.transfer(transfer_tx.to_inputs(), [user_vk],
+                                         transfer_tx.asset)
         tx_invalid = tx_invalid.sign([user_sk])
 
         with pytest.raises(FulfillmentNotInValidBlock):
@@ -765,13 +766,10 @@
         assert len(tx.fulfillments) == 1
         assert len(tx.conditions) == 1
 
-<<<<<<< HEAD
     @pytest.mark.skipif(reason=('Multiple inputs are only allowed for the '
                                 'same asset. Remove this after implementing ',
                                 'multiple assets'))
-=======
-    @pytest.mark.usefixtures('inputs')
->>>>>>> 2acf37e0
+    @pytest.mark.usefixtures('inputs')
     def test_transfer_single_owners_multiple_inputs(self, b, user_sk, user_vk):
         from bigchaindb_common import crypto
         from bigchaindb.models import Transaction
@@ -789,13 +787,10 @@
         assert len(tx.fulfillments) == len(inputs)
         assert len(tx.conditions) == len(inputs)
 
-<<<<<<< HEAD
     @pytest.mark.skipif(reason=('Multiple inputs are only allowed for the '
                                 'same asset. Remove this after implementing ',
                                 'multiple assets'))
-=======
-    @pytest.mark.usefixtures('inputs')
->>>>>>> 2acf37e0
+    @pytest.mark.usefixtures('inputs')
     def test_transfer_single_owners_single_input_from_multiple_outputs(self, b,
                                                                        user_sk,
                                                                        user_vk):
@@ -822,7 +817,7 @@
 
         # get inputs from user2
         owned_inputs = b.get_owned_ids(user2_vk)
-        assert len(owned_inputs) == len(inputs) 
+        assert len(owned_inputs) == len(inputs)
 
         # create a transaction with a single input from a multiple output transaction
         tx_link = owned_inputs.pop()
@@ -854,13 +849,10 @@
         assert len(tx.fulfillments) == 1
         assert len(tx.conditions) == 1
 
-<<<<<<< HEAD
     @pytest.mark.skipif(reason=('Multiple inputs are only allowed for the '
                                 'same asset. Remove this after implementing ',
                                 'multiple assets'))
-=======
-    @pytest.mark.usefixtures('inputs')
->>>>>>> 2acf37e0
+    @pytest.mark.usefixtures('inputs')
     def test_single_owner_before_multiple_owners_after_multiple_inputs(self, b,
                                                                        user_sk,
                                                                        user_vk):
@@ -922,13 +914,10 @@
         assert len(transfer_tx.fulfillments) == 1
         assert len(transfer_tx.conditions) == 1
 
-<<<<<<< HEAD
     @pytest.mark.skipif(reason=('Multiple inputs are only allowed for the '
                                 'same asset. Remove this after implementing ',
                                 'multiple assets'))
-=======
     @pytest.mark.usefixtures('inputs_shared')
->>>>>>> 2acf37e0
     def test_multiple_owners_before_single_owner_after_multiple_inputs(self, b,
                                           user_sk, user_vk, user2_vk, user2_sk):
         from bigchaindb_common import crypto
@@ -979,20 +968,13 @@
         assert len(tx.fulfillments) == 1
         assert len(tx.conditions) == 1
 
-<<<<<<< HEAD
     @pytest.mark.skipif(reason=('Multiple inputs are only allowed for the '
                                 'same asset. Remove this after implementing ',
                                 'multiple assets'))
-    def test_multiple_owners_before_multiple_owners_after_multiple_inputs(self,
-                                                                          b,
-                                                                          user_sk,
-                                                                          user_vk):
-=======
     @pytest.mark.usefixtures('inputs_shared')
     def test_multiple_owners_before_multiple_owners_after_multiple_inputs(self, b,
                                                                 user_sk, user_vk,
                                                                 user2_sk, user2_vk):
->>>>>>> 2acf37e0
         from bigchaindb_common import crypto
         from bigchaindb.models import Transaction
 
@@ -1009,7 +991,7 @@
 
         assert b.is_valid_transaction(tx) == tx
         assert len(tx.fulfillments) == len(inputs)
-        assert len(tx.conditions) == len(inputs) 
+        assert len(tx.conditions) == len(inputs)
 
     def test_get_owned_ids_single_tx_single_output(self, b, user_sk, user_vk):
         from bigchaindb_common import crypto
