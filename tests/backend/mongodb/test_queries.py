from copy import deepcopy

import pytest
import pymongo

pytestmark = pytest.mark.bdb


def test_write_transaction(signed_create_tx):
    from bigchaindb.backend import connect, query
    conn = connect()

    # write the transaction
    query.write_transaction(conn, signed_create_tx.to_dict())

    # get the transaction
    tx_db = conn.db.backlog.find_one({'id': signed_create_tx.id},
                                     {'_id': False})

    assert tx_db == signed_create_tx.to_dict()


def test_update_transaction(signed_create_tx):
    from bigchaindb.backend import connect, query
    conn = connect()

    # update_transaction can update any field we want, but lets update the
    # same fields that are updated by bigchaindb core.
    signed_create_tx = signed_create_tx.to_dict()
    signed_create_tx.update({'assignee': 'aaa', 'assignment_timestamp': 10})
    conn.db.backlog.insert_one(signed_create_tx)

    query.update_transaction(conn, signed_create_tx['id'],
                             {'assignee': 'bbb', 'assignment_timestamp': 20})

    tx_db = conn.db.backlog.find_one({'id': signed_create_tx['id']},
                                     {'_id': False})

    assert tx_db['assignee'] == 'bbb'
    assert tx_db['assignment_timestamp'] == 20


def test_delete_transaction(signed_create_tx):
    from bigchaindb.backend import connect, query
    conn = connect()

    # write_the transaction
    result = conn.db.backlog.insert_one(signed_create_tx.to_dict())

    # delete transaction
    query.delete_transaction(conn, signed_create_tx.id)

    tx_db = conn.db.backlog.find_one({'_id': result.inserted_id})
    assert tx_db is None


def test_get_stale_transactions(signed_create_tx):
    import time
    from bigchaindb.backend import connect, query
    conn = connect()

    # create two transaction, one of them stale
    tx1 = signed_create_tx.to_dict()
    tx1.update({'id': 'notstale', 'assignment_timestamp': time.time()})
    tx2 = signed_create_tx.to_dict()
    tx2.update({'id': 'stale', 'assignment_timestamp': time.time() - 60})

    # write the transactions
    conn.db.backlog.insert_one(tx1)
    conn.db.backlog.insert_one(tx2)

    # get stale transactions
    stale_txs = list(query.get_stale_transactions(conn, 30))

    assert len(stale_txs) == 1
    assert stale_txs[0]['id'] == 'stale'


def test_get_transaction_from_block(user_pk):
    from bigchaindb.backend import connect, query
    from bigchaindb.models import Transaction, Block
    conn = connect()

    # create a block with 2 transactions
    txs = [
        Transaction.create([user_pk], [([user_pk], 1)]),
        Transaction.create([user_pk], [([user_pk], 1)]),
    ]
    block = Block(transactions=txs)
    conn.db.bigchain.insert_one(block.to_dict())

    tx_db = query.get_transaction_from_block(conn, txs[0].id, block.id)
    assert tx_db == txs[0].to_dict()

    assert query.get_transaction_from_block(conn, txs[0].id, 'aaa') is None
    assert query.get_transaction_from_block(conn, 'aaa', block.id) is None


def test_get_transaction_from_backlog(create_tx):
    from bigchaindb.backend import connect, query
    conn = connect()

    # insert transaction
    conn.db.backlog.insert_one(create_tx.to_dict())

    # query the backlog
    tx_db = query.get_transaction_from_backlog(conn, create_tx.id)

    assert tx_db == create_tx.to_dict()


def test_get_block_status_from_transaction(create_tx):
    from bigchaindb.backend import connect, query
    from bigchaindb.models import Block
    conn = connect()

    # create a block
    block = Block(transactions=[create_tx], voters=['aaa', 'bbb', 'ccc'])
    # insert block
    conn.db.bigchain.insert_one(block.to_dict())

    block_db = list(query.get_blocks_status_from_transaction(conn,
                                                             create_tx.id))

    assert len(block_db) == 1
    block_db = block_db.pop()
    assert block_db['id'] == block.id
    assert block_db['block']['voters'] == block.voters


def test_get_asset_by_id(create_tx):
    from bigchaindb.backend import connect, query
    from bigchaindb.models import Block
    conn = connect()

    # create asset and block
    create_tx.asset = {'msg': 'aaa'}
    block = Block(transactions=[create_tx])
    conn.db.bigchain.insert_one(block.to_dict())

    asset = list(query.get_asset_by_id(conn, create_tx.id))

    assert len(asset) == 1
    assert asset[0]['asset'] == create_tx.asset


def test_get_spent(signed_create_tx, signed_transfer_tx):
    from bigchaindb.backend import connect, query
    from bigchaindb.models import Block
    conn = connect()

    # create and insert two blocks, one for the create and one for the
    # transfer transaction
    block = Block(transactions=[signed_create_tx])
    conn.db.bigchain.insert_one(block.to_dict())
    block = Block(transactions=[signed_transfer_tx])
    conn.db.bigchain.insert_one(block.to_dict())

    spents = list(query.get_spent(conn, signed_create_tx.id, 0))

    assert len(spents) == 1
    assert spents[0] == signed_transfer_tx.to_dict()


def test_get_spent_for_tx_with_multiple_inputs(carol):
    from bigchaindb.backend import connect, query
    from bigchaindb.models import Block, Transaction
    conn = connect()
    tx_0 = Transaction.create(
        [carol.public_key],
        [([carol.public_key], 1),
         ([carol.public_key], 1),
         ([carol.public_key], 2)],
    ).sign([carol.private_key])
    block = Block(transactions=[tx_0])
    conn.db.bigchain.insert_one(block.to_dict())
    spents = list(query.get_spent(conn, tx_0.id, 0))
    assert not spents

    tx_1 = Transaction.transfer(
        tx_0.to_inputs()[2:3],
        [([carol.public_key], 1),
         ([carol.public_key], 1)],
        asset_id=tx_0.id,
    ).sign([carol.private_key])
    block = Block(transactions=[tx_1])
    conn.db.bigchain.insert_one(block.to_dict())
    spents = list(query.get_spent(conn, tx_0.id, 0))
    assert not spents

    tx_2 = Transaction.transfer(
        tx_0.to_inputs()[0:1] + tx_1.to_inputs()[1:2],
        [([carol.public_key], 2)],
        asset_id=tx_0.id,
    ).sign([carol.private_key])
    block = Block(transactions=[tx_2])
    conn.db.bigchain.insert_one(block.to_dict())
    spents = list(query.get_spent(conn, tx_0.id, 1))
    assert not spents


def test_get_owned_ids(signed_create_tx, user_pk):
    from bigchaindb.backend import connect, query
    from bigchaindb.models import Block
    conn = connect()

    # create and insert a block
    block = Block(transactions=[signed_create_tx])
    conn.db.bigchain.insert_one(block.to_dict())

    [(block_id, tx)] = list(query.get_owned_ids(conn, user_pk))

    assert block_id == block.id
    assert tx == signed_create_tx.to_dict()


def test_get_votes_by_block_id(signed_create_tx, structurally_valid_vote):
    from bigchaindb.common.crypto import generate_key_pair
    from bigchaindb.backend import connect, query
    from bigchaindb.models import Block
    conn = connect()

    # create and insert a block
    block = Block(transactions=[signed_create_tx])
    conn.db.bigchain.insert_one(block.to_dict())

    # create and insert some votes
    structurally_valid_vote['vote']['voting_for_block'] = block.id
    conn.db.votes.insert_one(structurally_valid_vote)
    # create a second vote under a different key
    _, pk = generate_key_pair()
    structurally_valid_vote['vote']['voting_for_block'] = block.id
    structurally_valid_vote['node_pubkey'] = pk
    structurally_valid_vote.pop('_id')
    conn.db.votes.insert_one(structurally_valid_vote)

    votes = list(query.get_votes_by_block_id(conn, block.id))

    assert len(votes) == 2
    assert votes[0]['vote']['voting_for_block'] == block.id
    assert votes[1]['vote']['voting_for_block'] == block.id


def test_get_votes_by_block_id_and_voter(signed_create_tx,
                                         structurally_valid_vote):
    from bigchaindb.backend import connect, query
    from bigchaindb.models import Block
    conn = connect()

    # create and insert a block
    block = Block(transactions=[signed_create_tx])
    conn.db.bigchain.insert_one(block.to_dict())
    # create and insert some votes
    structurally_valid_vote['vote']['voting_for_block'] = block.id
    structurally_valid_vote['node_pubkey'] = 'aaa'
    conn.db.votes.insert_one(structurally_valid_vote)
    structurally_valid_vote['vote']['voting_for_block'] = block.id
    structurally_valid_vote['node_pubkey'] = 'bbb'
    structurally_valid_vote.pop('_id')
    conn.db.votes.insert_one(structurally_valid_vote)

    votes = list(query.get_votes_by_block_id_and_voter(conn, block.id, 'aaa'))

    assert len(votes) == 1
    assert votes[0]['node_pubkey'] == 'aaa'


def test_write_block(signed_create_tx):
    from bigchaindb.backend import connect, query
    from bigchaindb.models import Block
    conn = connect()

    # create and write block
    block = Block(transactions=[signed_create_tx])
    query.write_block(conn, block.to_dict())

    block_db = conn.db.bigchain.find_one({'id': block.id}, {'_id': False})

    assert block_db == block.to_dict()


def test_get_block(signed_create_tx):
    from bigchaindb.backend import connect, query
    from bigchaindb.models import Block
    conn = connect()

    # create and insert block
    block = Block(transactions=[signed_create_tx])
    conn.db.bigchain.insert_one(block.to_dict())

    block_db = query.get_block(conn, block.id)

    assert block_db == block.to_dict()


def test_count_blocks(signed_create_tx):
    from bigchaindb.backend import connect, query
    from bigchaindb.models import Block
    conn = connect()

    # create and insert some blocks
    block = Block(transactions=[signed_create_tx])
    conn.db.bigchain.insert_one(block.to_dict())
    conn.db.bigchain.insert_one(block.to_dict())

    assert query.count_blocks(conn) == 2


def test_count_backlog(signed_create_tx):
    from bigchaindb.backend import connect, query
    conn = connect()

    # create and insert some transations
    conn.db.backlog.insert_one(signed_create_tx.to_dict())
    signed_create_tx.metadata = {'msg': 'aaa'}
    conn.db.backlog.insert_one(signed_create_tx.to_dict())

    assert query.count_backlog(conn) == 2


def test_write_vote(structurally_valid_vote):
    from bigchaindb.backend import connect, query
    conn = connect()

    # write a vote
    query.write_vote(conn, structurally_valid_vote)
    # retrieve the vote
    vote_db = conn.db.votes.find_one(
        {'node_pubkey': structurally_valid_vote['node_pubkey']},
        {'_id': False}
    )

    assert vote_db == structurally_valid_vote


def test_duplicate_vote_raises_duplicate_key(structurally_valid_vote):
    from bigchaindb.backend import connect, query
    from bigchaindb.backend.exceptions import DuplicateKeyError
    conn = connect()

    # write a vote
    query.write_vote(conn, structurally_valid_vote)

    # write the same vote a second time
    with pytest.raises(DuplicateKeyError):
        query.write_vote(conn, structurally_valid_vote)


def test_get_genesis_block(genesis_block):
    from bigchaindb.backend import connect, query
    conn = connect()

    assets, genesis_block_dict = genesis_block.decouple_assets()
    assert query.get_genesis_block(conn) == genesis_block_dict


def test_get_last_voted_block_id(genesis_block, signed_create_tx, b):
    from bigchaindb.backend import connect, query
    from bigchaindb.models import Block
    from bigchaindb.common.exceptions import CyclicBlockchainError
    conn = connect()

    # check that the last voted block is the genesis block
    assert query.get_last_voted_block_id(conn, b.me) == genesis_block.id

    # create and insert a new vote and block
    block = Block(transactions=[signed_create_tx])
    conn.db.bigchain.insert_one(block.to_dict())
    vote = b.vote(block.id, genesis_block.id, True)
    conn.db.votes.insert_one(vote)

    assert query.get_last_voted_block_id(conn, b.me) == block.id

    # force a bad chain
    vote.pop('_id')
    vote['vote']['voting_for_block'] = genesis_block.id
    vote['vote']['previous_block'] = block.id
    conn.db.votes.insert_one(vote)

    with pytest.raises(CyclicBlockchainError):
        query.get_last_voted_block_id(conn, b.me)


def test_get_unvoted_blocks(signed_create_tx):
    from bigchaindb.backend import connect, query
    from bigchaindb.models import Block
    conn = connect()

    # create and insert a block
    block = Block(transactions=[signed_create_tx], node_pubkey='aaa')
    conn.db.bigchain.insert_one(block.to_dict())

    unvoted_blocks = list(query.get_unvoted_blocks(conn, 'aaa'))

    assert len(unvoted_blocks) == 1
    assert unvoted_blocks[0] == block.to_dict()


def test_get_txids_filtered(signed_create_tx, signed_transfer_tx):
    from bigchaindb.backend import connect, query
    from bigchaindb.models import Block, Transaction
    conn = connect()

    # create and insert two blocks, one for the create and one for the
    # transfer transaction
    block = Block(transactions=[signed_create_tx])
    conn.db.bigchain.insert_one(block.to_dict())
    block = Block(transactions=[signed_transfer_tx])
    conn.db.bigchain.insert_one(block.to_dict())

    asset_id = Transaction.get_asset_id([signed_create_tx, signed_transfer_tx])

    # Test get by just asset id
    txids = set(query.get_txids_filtered(conn, asset_id))
    assert txids == {signed_create_tx.id, signed_transfer_tx.id}

    # Test get by asset and CREATE
    txids = set(query.get_txids_filtered(conn, asset_id, Transaction.CREATE))
    assert txids == {signed_create_tx.id}

    # Test get by asset and TRANSFER
    txids = set(query.get_txids_filtered(conn, asset_id, Transaction.TRANSFER))
    assert txids == {signed_transfer_tx.id}


<<<<<<< HEAD
def test_write_assets():
    from bigchaindb.backend import connect, query
    conn = connect()

    assets = [
        {'id': 1, 'data': '1'},
        {'id': 2, 'data': '2'},
        {'id': 3, 'data': '3'},
        # Duplicated id. Should not be written to the database
        {'id': 1, 'data': '1'},
    ]

    # write the assets
    query.write_assets(conn, deepcopy(assets))

    # check that 3 assets were written to the database
    cursor = conn.db.assets.find({}, projection={'_id': False})\
                           .sort('id', pymongo.ASCENDING)

    assert cursor.count() == 3
    assert list(cursor) == assets[:-1]


def test_get_assets():
    from bigchaindb.backend import connect, query
    conn = connect()

    assets = [
        {'id': 1, 'data': '1'},
        {'id': 2, 'data': '2'},
        {'id': 3, 'data': '3'},
    ]

    # write the assets
    conn.db.assets.insert_many(deepcopy(assets), ordered=False)

    # read only 2 assets
    cursor = query.get_assets(conn, [1, 3])

    assert cursor.count() == 2
    assert list(cursor.sort('id', pymongo.ASCENDING)) == assets[::2]
=======
def test_get_spending_transactions(user_pk):
    from bigchaindb.backend import connect, query
    from bigchaindb.models import Block, Transaction
    conn = connect()

    out = [([user_pk], 1)]
    tx1 = Transaction.create([user_pk], out * 3)
    inputs = tx1.to_inputs()
    tx2 = Transaction.transfer([inputs[0]], out, tx1.id)
    tx3 = Transaction.transfer([inputs[1]], out, tx1.id)
    tx4 = Transaction.transfer([inputs[2]], out, tx1.id)
    block = Block([tx1, tx2, tx3, tx4])
    conn.db.bigchain.insert_one(block.to_dict())

    links = [inputs[0].fulfills.to_dict(), inputs[2].fulfills.to_dict()]
    res = list(query.get_spending_transactions(conn, links))

    # tx3 not a member because input 1 not asked for
    assert res == [(block.id, tx2.to_dict()), (block.id, tx4.to_dict())]


def test_get_votes_for_blocks_by_voter():
    from bigchaindb.backend import connect, query

    conn = connect()
    votes = [
        {
            'node_pubkey': 'a',
            'vote': {'voting_for_block': 'block1'},
        },
        {
            'node_pubkey': 'b',
            'vote': {'voting_for_block': 'block1'},
        },
        {
            'node_pubkey': 'a',
            'vote': {'voting_for_block': 'block2'},
        },
        {
            'node_pubkey': 'a',
            'vote': {'voting_for_block': 'block3'},
        }
    ]
    for vote in votes:
        conn.db.votes.insert_one(vote.copy())
    res = query.get_votes_for_blocks_by_voter(conn, ['block1', 'block2'], 'a')
    assert list(res) == [votes[0], votes[2]]
>>>>>>> c79dc9cf
<|MERGE_RESOLUTION|>--- conflicted
+++ resolved
@@ -423,49 +423,6 @@
     assert txids == {signed_transfer_tx.id}
 
 
-<<<<<<< HEAD
-def test_write_assets():
-    from bigchaindb.backend import connect, query
-    conn = connect()
-
-    assets = [
-        {'id': 1, 'data': '1'},
-        {'id': 2, 'data': '2'},
-        {'id': 3, 'data': '3'},
-        # Duplicated id. Should not be written to the database
-        {'id': 1, 'data': '1'},
-    ]
-
-    # write the assets
-    query.write_assets(conn, deepcopy(assets))
-
-    # check that 3 assets were written to the database
-    cursor = conn.db.assets.find({}, projection={'_id': False})\
-                           .sort('id', pymongo.ASCENDING)
-
-    assert cursor.count() == 3
-    assert list(cursor) == assets[:-1]
-
-
-def test_get_assets():
-    from bigchaindb.backend import connect, query
-    conn = connect()
-
-    assets = [
-        {'id': 1, 'data': '1'},
-        {'id': 2, 'data': '2'},
-        {'id': 3, 'data': '3'},
-    ]
-
-    # write the assets
-    conn.db.assets.insert_many(deepcopy(assets), ordered=False)
-
-    # read only 2 assets
-    cursor = query.get_assets(conn, [1, 3])
-
-    assert cursor.count() == 2
-    assert list(cursor.sort('id', pymongo.ASCENDING)) == assets[::2]
-=======
 def test_get_spending_transactions(user_pk):
     from bigchaindb.backend import connect, query
     from bigchaindb.models import Block, Transaction
@@ -513,4 +470,46 @@
         conn.db.votes.insert_one(vote.copy())
     res = query.get_votes_for_blocks_by_voter(conn, ['block1', 'block2'], 'a')
     assert list(res) == [votes[0], votes[2]]
->>>>>>> c79dc9cf
+
+
+def test_write_assets():
+    from bigchaindb.backend import connect, query
+    conn = connect()
+
+    assets = [
+        {'id': 1, 'data': '1'},
+        {'id': 2, 'data': '2'},
+        {'id': 3, 'data': '3'},
+        # Duplicated id. Should not be written to the database
+        {'id': 1, 'data': '1'},
+    ]
+
+    # write the assets
+    query.write_assets(conn, deepcopy(assets))
+
+    # check that 3 assets were written to the database
+    cursor = conn.db.assets.find({}, projection={'_id': False})\
+                           .sort('id', pymongo.ASCENDING)
+
+    assert cursor.count() == 3
+    assert list(cursor) == assets[:-1]
+
+
+def test_get_assets():
+    from bigchaindb.backend import connect, query
+    conn = connect()
+
+    assets = [
+        {'id': 1, 'data': '1'},
+        {'id': 2, 'data': '2'},
+        {'id': 3, 'data': '3'},
+    ]
+
+    # write the assets
+    conn.db.assets.insert_many(deepcopy(assets), ordered=False)
+
+    # read only 2 assets
+    cursor = query.get_assets(conn, [1, 3])
+
+    assert cursor.count() == 2
+    assert list(cursor.sort('id', pymongo.ASCENDING)) == assets[::2]