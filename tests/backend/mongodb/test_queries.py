--- conflicted
+++ resolved
@@ -423,133 +423,6 @@
     assert txids == {signed_transfer_tx.id}
 
 
-<<<<<<< HEAD
-def test_write_assets():
-    from bigchaindb.backend import connect, query
-    conn = connect()
-
-    assets = [
-        {'id': 1, 'data': '1'},
-        {'id': 2, 'data': '2'},
-        {'id': 3, 'data': '3'},
-        # Duplicated id. Should not be written to the database
-        {'id': 1, 'data': '1'},
-    ]
-
-    # write the assets
-    query.write_assets(conn, deepcopy(assets))
-
-    # check that 3 assets were written to the database
-    cursor = conn.db.assets.find({}, projection={'_id': False})\
-                           .sort('id', pymongo.ASCENDING)
-
-    assert cursor.count() == 3
-    assert list(cursor) == assets[:-1]
-
-
-def test_get_assets():
-    from bigchaindb.backend import connect, query
-    conn = connect()
-
-    assets = [
-        {'id': 1, 'data': '1'},
-        {'id': 2, 'data': '2'},
-        {'id': 3, 'data': '3'},
-    ]
-
-    # write the assets
-    conn.db.assets.insert_many(deepcopy(assets), ordered=False)
-
-    # read only 2 assets
-    cursor = query.get_assets(conn, [1, 3])
-
-    assert cursor.count() == 2
-    assert list(cursor.sort('id', pymongo.ASCENDING)) == assets[::2]
-
-
-def test_text_search():
-    from bigchaindb.backend import connect, query
-    conn = connect()
-
-    # Example data and tests cases taken from the mongodb documentation
-    # https://docs.mongodb.com/manual/reference/operator/query/text/
-    assets = [
-        {'id': 1, 'subject': 'coffee', 'author': 'xyz', 'views': 50},
-        {'id': 2, 'subject': 'Coffee Shopping', 'author': 'efg', 'views': 5},
-        {'id': 3, 'subject': 'Baking a cake', 'author': 'abc', 'views': 90},
-        {'id': 4, 'subject': 'baking', 'author': 'xyz', 'views': 100},
-        {'id': 5, 'subject': 'Café Con Leche', 'author': 'abc', 'views': 200},
-        {'id': 6, 'subject': 'Сырники', 'author': 'jkl', 'views': 80},
-        {'id': 7, 'subject': 'coffee and cream', 'author': 'efg', 'views': 10},
-        {'id': 8, 'subject': 'Cafe con Leche', 'author': 'xyz', 'views': 10}
-    ]
-
-    # insert the assets
-    conn.db.assets.insert_many(deepcopy(assets), ordered=False)
-
-    # test search single word
-    assert list(query.text_search(conn, 'coffee')) == [
-        {'id': 1, 'subject': 'coffee', 'author': 'xyz', 'views': 50},
-        {'id': 2, 'subject': 'Coffee Shopping', 'author': 'efg', 'views': 5},
-        {'id': 7, 'subject': 'coffee and cream', 'author': 'efg', 'views': 10},
-    ]
-
-    # match any of the search terms
-    assert list(query.text_search(conn, 'bake coffee cake')) == [
-        {'author': 'abc', 'id': 3, 'subject': 'Baking a cake', 'views': 90},
-        {'author': 'xyz', 'id': 1, 'subject': 'coffee', 'views': 50},
-        {'author': 'xyz', 'id': 4, 'subject': 'baking', 'views': 100},
-        {'author': 'efg', 'id': 2, 'subject': 'Coffee Shopping', 'views': 5},
-        {'author': 'efg', 'id': 7, 'subject': 'coffee and cream', 'views': 10}
-    ]
-
-    # search for a phrase
-    assert list(query.text_search(conn, '\"coffee shop\"')) == [
-        {'id': 2, 'subject': 'Coffee Shopping', 'author': 'efg', 'views': 5},
-    ]
-
-    # exclude documents that contain a term
-    assert list(query.text_search(conn, 'coffee -shop')) == [
-        {'id': 1, 'subject': 'coffee', 'author': 'xyz', 'views': 50},
-        {'id': 7, 'subject': 'coffee and cream', 'author': 'efg', 'views': 10},
-    ]
-
-    # search different language
-    assert list(query.text_search(conn, 'leche', language='es')) == [
-        {'id': 5, 'subject': 'Café Con Leche', 'author': 'abc', 'views': 200},
-        {'id': 8, 'subject': 'Cafe con Leche', 'author': 'xyz', 'views': 10}
-    ]
-
-    # case and diacritic insensitive search
-    assert list(query.text_search(conn, 'сы́рники CAFÉS')) == [
-        {'id': 6, 'subject': 'Сырники', 'author': 'jkl', 'views': 80},
-        {'id': 5, 'subject': 'Café Con Leche', 'author': 'abc', 'views': 200},
-        {'id': 8, 'subject': 'Cafe con Leche', 'author': 'xyz', 'views': 10}
-    ]
-
-    # case sensitive search
-    assert list(query.text_search(conn, 'Coffee', case_sensitive=True)) == [
-        {'id': 2, 'subject': 'Coffee Shopping', 'author': 'efg', 'views': 5},
-    ]
-
-    # diacritic sensitive search
-    assert list(query.text_search(conn, 'CAFÉ', diacritic_sensitive=True)) == [
-        {'id': 5, 'subject': 'Café Con Leche', 'author': 'abc', 'views': 200},
-    ]
-
-    # return text score
-    assert list(query.text_search(conn, 'coffee', text_score=True)) == [
-        {'id': 1, 'subject': 'coffee', 'author': 'xyz', 'views': 50, 'score': 1.0},
-        {'id': 2, 'subject': 'Coffee Shopping', 'author': 'efg', 'views': 5, 'score': 0.75},
-        {'id': 7, 'subject': 'coffee and cream', 'author': 'efg', 'views': 10, 'score': 0.75},
-    ]
-
-    # limit search result
-    assert list(query.text_search(conn, 'coffee', limit=2)) == [
-        {'id': 1, 'subject': 'coffee', 'author': 'xyz', 'views': 50},
-        {'id': 2, 'subject': 'Coffee Shopping', 'author': 'efg', 'views': 5},
-    ]
-=======
 def test_get_spending_transactions(user_pk):
     from bigchaindb.backend import connect, query
     from bigchaindb.models import Block, Transaction
@@ -597,4 +470,130 @@
         conn.db.votes.insert_one(vote.copy())
     res = query.get_votes_for_blocks_by_voter(conn, ['block1', 'block2'], 'a')
     assert list(res) == [votes[0], votes[2]]
->>>>>>> 488074fa
+
+
+def test_write_assets():
+    from bigchaindb.backend import connect, query
+    conn = connect()
+
+    assets = [
+        {'id': 1, 'data': '1'},
+        {'id': 2, 'data': '2'},
+        {'id': 3, 'data': '3'},
+        # Duplicated id. Should not be written to the database
+        {'id': 1, 'data': '1'},
+    ]
+
+    # write the assets
+    query.write_assets(conn, deepcopy(assets))
+
+    # check that 3 assets were written to the database
+    cursor = conn.db.assets.find({}, projection={'_id': False})\
+                           .sort('id', pymongo.ASCENDING)
+
+    assert cursor.count() == 3
+    assert list(cursor) == assets[:-1]
+
+
+def test_get_assets():
+    from bigchaindb.backend import connect, query
+    conn = connect()
+
+    assets = [
+        {'id': 1, 'data': '1'},
+        {'id': 2, 'data': '2'},
+        {'id': 3, 'data': '3'},
+    ]
+
+    # write the assets
+    conn.db.assets.insert_many(deepcopy(assets), ordered=False)
+
+    # read only 2 assets
+    cursor = query.get_assets(conn, [1, 3])
+
+    assert cursor.count() == 2
+    assert list(cursor.sort('id', pymongo.ASCENDING)) == assets[::2]
+
+
+def test_text_search():
+    from bigchaindb.backend import connect, query
+    conn = connect()
+
+    # Example data and tests cases taken from the mongodb documentation
+    # https://docs.mongodb.com/manual/reference/operator/query/text/
+    assets = [
+        {'id': 1, 'subject': 'coffee', 'author': 'xyz', 'views': 50},
+        {'id': 2, 'subject': 'Coffee Shopping', 'author': 'efg', 'views': 5},
+        {'id': 3, 'subject': 'Baking a cake', 'author': 'abc', 'views': 90},
+        {'id': 4, 'subject': 'baking', 'author': 'xyz', 'views': 100},
+        {'id': 5, 'subject': 'Café Con Leche', 'author': 'abc', 'views': 200},
+        {'id': 6, 'subject': 'Сырники', 'author': 'jkl', 'views': 80},
+        {'id': 7, 'subject': 'coffee and cream', 'author': 'efg', 'views': 10},
+        {'id': 8, 'subject': 'Cafe con Leche', 'author': 'xyz', 'views': 10}
+    ]
+
+    # insert the assets
+    conn.db.assets.insert_many(deepcopy(assets), ordered=False)
+
+    # test search single word
+    assert list(query.text_search(conn, 'coffee')) == [
+        {'id': 1, 'subject': 'coffee', 'author': 'xyz', 'views': 50},
+        {'id': 2, 'subject': 'Coffee Shopping', 'author': 'efg', 'views': 5},
+        {'id': 7, 'subject': 'coffee and cream', 'author': 'efg', 'views': 10},
+    ]
+
+    # match any of the search terms
+    assert list(query.text_search(conn, 'bake coffee cake')) == [
+        {'author': 'abc', 'id': 3, 'subject': 'Baking a cake', 'views': 90},
+        {'author': 'xyz', 'id': 1, 'subject': 'coffee', 'views': 50},
+        {'author': 'xyz', 'id': 4, 'subject': 'baking', 'views': 100},
+        {'author': 'efg', 'id': 2, 'subject': 'Coffee Shopping', 'views': 5},
+        {'author': 'efg', 'id': 7, 'subject': 'coffee and cream', 'views': 10}
+    ]
+
+    # search for a phrase
+    assert list(query.text_search(conn, '\"coffee shop\"')) == [
+        {'id': 2, 'subject': 'Coffee Shopping', 'author': 'efg', 'views': 5},
+    ]
+
+    # exclude documents that contain a term
+    assert list(query.text_search(conn, 'coffee -shop')) == [
+        {'id': 1, 'subject': 'coffee', 'author': 'xyz', 'views': 50},
+        {'id': 7, 'subject': 'coffee and cream', 'author': 'efg', 'views': 10},
+    ]
+
+    # search different language
+    assert list(query.text_search(conn, 'leche', language='es')) == [
+        {'id': 5, 'subject': 'Café Con Leche', 'author': 'abc', 'views': 200},
+        {'id': 8, 'subject': 'Cafe con Leche', 'author': 'xyz', 'views': 10}
+    ]
+
+    # case and diacritic insensitive search
+    assert list(query.text_search(conn, 'сы́рники CAFÉS')) == [
+        {'id': 6, 'subject': 'Сырники', 'author': 'jkl', 'views': 80},
+        {'id': 5, 'subject': 'Café Con Leche', 'author': 'abc', 'views': 200},
+        {'id': 8, 'subject': 'Cafe con Leche', 'author': 'xyz', 'views': 10}
+    ]
+
+    # case sensitive search
+    assert list(query.text_search(conn, 'Coffee', case_sensitive=True)) == [
+        {'id': 2, 'subject': 'Coffee Shopping', 'author': 'efg', 'views': 5},
+    ]
+
+    # diacritic sensitive search
+    assert list(query.text_search(conn, 'CAFÉ', diacritic_sensitive=True)) == [
+        {'id': 5, 'subject': 'Café Con Leche', 'author': 'abc', 'views': 200},
+    ]
+
+    # return text score
+    assert list(query.text_search(conn, 'coffee', text_score=True)) == [
+        {'id': 1, 'subject': 'coffee', 'author': 'xyz', 'views': 50, 'score': 1.0},
+        {'id': 2, 'subject': 'Coffee Shopping', 'author': 'efg', 'views': 5, 'score': 0.75},
+        {'id': 7, 'subject': 'coffee and cream', 'author': 'efg', 'views': 10, 'score': 0.75},
+    ]
+
+    # limit search result
+    assert list(query.text_search(conn, 'coffee', limit=2)) == [
+        {'id': 1, 'subject': 'coffee', 'author': 'xyz', 'views': 50},
+        {'id': 2, 'subject': 'Coffee Shopping', 'author': 'efg', 'views': 5},
+    ]