from pytest import mark, raises


@mark.parametrize('schema_func_name,args_qty', (
    ('create_database', 1),
    ('create_tables', 1),
    ('create_indexes', 1),
    ('drop_database', 1),
))
def test_schema(schema_func_name, args_qty):
    from bigchaindb.backend import schema
    schema_func = getattr(schema, schema_func_name)
    with raises(NotImplementedError):
        schema_func(None, *range(args_qty))


@mark.parametrize('query_func_name,args_qty', (
    ('write_transaction', 1),
    ('count_blocks', 0),
    ('count_backlog', 0),
    ('get_genesis_block', 0),
    ('delete_transaction', 1),
    ('get_stale_transactions', 1),
    ('get_blocks_status_from_transaction', 1),
    ('get_transaction_from_backlog', 1),
    ('get_txids_filtered', 1),
    ('get_asset_by_id', 1),
    ('get_owned_ids', 1),
    ('get_votes_by_block_id', 1),
    ('write_block', 1),
    ('get_block', 1),
    ('write_vote', 1),
    ('get_last_voted_block_id', 1),
    ('get_unvoted_blocks', 1),
    ('get_spent', 2),
    ('get_votes_by_block_id_and_voter', 2),
    ('update_transaction', 2),
    ('get_transaction_from_block', 2),
<<<<<<< HEAD
=======
    ('get_votes_for_blocks_by_voter', 2),
    ('get_spending_transactions', 1),
>>>>>>> 56379e9b
    ('write_assets', 1),
    ('get_assets', 1),
))
def test_query(query_func_name, args_qty):
    from bigchaindb.backend import query
    query_func = getattr(query, query_func_name)
    with raises(NotImplementedError):
        query_func(None, *range(args_qty))


@mark.parametrize('changefeed_func_name,args_qty', (
    ('get_changefeed', 2),
))
def test_changefeed(changefeed_func_name, args_qty):
    from bigchaindb.backend import changefeed
    changefeed_func = getattr(changefeed, changefeed_func_name)
    with raises(NotImplementedError):
        changefeed_func(None, *range(args_qty))


@mark.parametrize('changefeed_class_func_name,args_qty', (
    ('run_forever', 0),
    ('run_changefeed', 0),
))
def test_changefeed_class(changefeed_class_func_name, args_qty):
    from bigchaindb.backend.changefeed import ChangeFeed
    changefeed_class_func = getattr(ChangeFeed, changefeed_class_func_name)
    with raises(NotImplementedError):
        changefeed_class_func(None, *range(args_qty))


@mark.parametrize('admin_func_name,kwargs', (
    ('get_config', {'table': None}),
    ('reconfigure', {'table': None, 'shards': None, 'replicas': None}),
    ('set_shards', {'shards': None}),
    ('set_replicas', {'replicas': None}),
    ('add_replicas', {'replicas': None}),
    ('remove_replicas', {'replicas': None}),
))
def test_admin(admin_func_name, kwargs):
    from bigchaindb.backend import admin
    admin_func = getattr(admin, admin_func_name)
    with raises(NotImplementedError):
        admin_func(None, **kwargs)<|MERGE_RESOLUTION|>--- conflicted
+++ resolved
@@ -36,11 +36,8 @@
     ('get_votes_by_block_id_and_voter', 2),
     ('update_transaction', 2),
     ('get_transaction_from_block', 2),
-<<<<<<< HEAD
-=======
     ('get_votes_for_blocks_by_voter', 2),
     ('get_spending_transactions', 1),
->>>>>>> 56379e9b
     ('write_assets', 1),
     ('get_assets', 1),
 ))
