--- conflicted
+++ resolved
@@ -199,7 +199,7 @@
     assert block['height'] == 3
 
 
-<<<<<<< HEAD
+
 def test_delete_zombie_transactions(signed_create_tx, signed_transfer_tx):
     from bigchaindb.backend import connect, query
     from bigchaindb.tendermint.lib import Block
@@ -240,7 +240,8 @@
     assert query.get_transaction(conn, signed_create_tx.id) is None
     assert query.get_asset(conn, signed_create_tx.id) is None
     assert query.get_block(conn, 51) is None
-=======
+
+
 def test_delete_unspent_outputs(db_context, utxoset):
     from bigchaindb.backend import query
     unspent_outputs, utxo_collection = utxoset
@@ -289,5 +290,4 @@
     assert retrieved_utxoset == list(utxo_collection.find())
     for utxo in retrieved_utxoset:
         del utxo['_id']
-    assert retrieved_utxoset == unspent_outputs
->>>>>>> cd6095e8
+    assert retrieved_utxoset == unspent_outputs