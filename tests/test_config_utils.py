import copy
import logging
from unittest.mock import mock_open, patch

import pytest

import bigchaindb


ORIGINAL_CONFIG = copy.deepcopy(bigchaindb._config)


@pytest.fixture(scope='function', autouse=True)
def clean_config(monkeypatch, request):
    import bigchaindb
    original_config = copy.deepcopy(ORIGINAL_CONFIG)
    backend = request.config.getoption('--database-backend')
    if backend == 'mongodb-ssl':
        backend = 'mongodb'
    original_config['database'] = bigchaindb._database_map[backend]
    monkeypatch.setattr('bigchaindb.config', original_config)


def test_bigchain_instance_is_initialized_when_conf_provided(request):
    import bigchaindb
    from bigchaindb import config_utils
    assert 'CONFIGURED' not in bigchaindb.config

    config_utils.set_config({'keypair': {'public': 'a', 'private': 'b'}})

    assert bigchaindb.config['CONFIGURED'] is True

    b = bigchaindb.Bigchain()

    assert b.me
    assert b.me_private


def test_bigchain_instance_raises_when_not_configured(request, monkeypatch):
    import bigchaindb
    from bigchaindb import config_utils
    from bigchaindb.common import exceptions
    assert 'CONFIGURED' not in bigchaindb.config

    # We need to disable ``bigchaindb.config_utils.autoconfigure`` to avoid reading
    # from existing configurations
    monkeypatch.setattr(config_utils, 'autoconfigure', lambda: 0)

    with pytest.raises(exceptions.KeypairNotFoundException):
        bigchaindb.Bigchain()


def test_load_consensus_plugin_loads_default_rules_without_name():
    from bigchaindb import config_utils
    from bigchaindb.consensus import BaseConsensusRules

    assert config_utils.load_consensus_plugin() == BaseConsensusRules


def test_load_consensus_plugin_raises_with_unknown_name():
    from pkg_resources import ResolutionError
    from bigchaindb import config_utils

    with pytest.raises(ResolutionError):
        config_utils.load_consensus_plugin('bogus')


def test_load_consensus_plugin_raises_with_invalid_subclass(monkeypatch):
    # Monkeypatch entry_point.load to return something other than a
    # ConsensusRules instance
    from bigchaindb import config_utils
    import time
    monkeypatch.setattr(config_utils,
                        'iter_entry_points',
                        lambda *args: [type('entry_point', (object), {'load': lambda: object})])

    with pytest.raises(TypeError):
        # Since the function is decorated with `lru_cache`, we need to
        # "miss" the cache using a name that has not been used previously
        config_utils.load_consensus_plugin(str(time.time()))


def test_map_leafs_iterator():
    from bigchaindb import config_utils

    mapping = {
        'a': {'b': {'c': 1},
              'd': {'z': 44}},
        'b': {'d': 2},
        'c': 3
    }

    result = config_utils.map_leafs(lambda x, path: x * 2, mapping)
    assert result == {
        'a': {'b': {'c': 2},
              'd': {'z': 88}},
        'b': {'d': 4},
        'c': 6
    }

    result = config_utils.map_leafs(lambda x, path: path, mapping)
    assert result == {
        'a': {'b': {'c': ['a', 'b', 'c']},
              'd': {'z': ['a', 'd', 'z']}},
        'b': {'d': ['b', 'd']},
        'c': ['c']
    }


def test_update_types():
    from bigchaindb import config_utils

    raw = {
        'a_string': 'test',
        'an_int': '42',
        'a_float': '3.14',
        'a_list': 'a:b:c',
    }

    reference = {
        'a_string': 'test',
        'an_int': 42,
        'a_float': 3.14,
        'a_list': ['a', 'b', 'c'],
    }

    result = config_utils.update_types(raw, reference)
    assert result == reference


def test_env_config(monkeypatch):
    monkeypatch.setattr('os.environ', {'BIGCHAINDB_DATABASE_HOST': 'test-host',
                                       'BIGCHAINDB_DATABASE_PORT': 'test-port'})

    from bigchaindb import config_utils

    result = config_utils.env_config({'database': {'host': None, 'port': None}})
    expected = {'database': {'host': 'test-host', 'port': 'test-port'}}

    assert result == expected


def test_autoconfigure_read_both_from_file_and_env(monkeypatch, request, certs_dir):
    # constants
    DATABASE_HOST = 'test-host'
    DATABASE_NAME = 'test-dbname'
    DATABASE_PORT = 4242
    DATABASE_BACKEND = request.config.getoption('--database-backend')
    SERVER_BIND = '1.2.3.4:56'
    WSSERVER_SCHEME = 'ws'
    WSSERVER_HOST = '1.2.3.4'
    WSSERVER_PORT = 57
    KEYRING = 'pubkey_0:pubkey_1:pubkey_2'
    LOG_FILE = '/somewhere/something.log'

    file_config = {
        'database': {
            'host': DATABASE_HOST
        },
        'backlog_reassign_delay': 5,
        'log': {
            'level_console': 'debug',
        },
    }

    monkeypatch.setattr('bigchaindb.config_utils.file_config', lambda *args, **kwargs: file_config)

    if DATABASE_BACKEND == 'mongodb-ssl':
        monkeypatch.setattr('os.environ', {'BIGCHAINDB_DATABASE_NAME': DATABASE_NAME,
                                           'BIGCHAINDB_DATABASE_PORT': str(DATABASE_PORT),
                                           'BIGCHAINDB_DATABASE_BACKEND': 'mongodb',
                                           'BIGCHAINDB_SERVER_BIND': SERVER_BIND,
                                           'BIGCHAINDB_WSSERVER_SCHEME': WSSERVER_SCHEME,
                                           'BIGCHAINDB_WSSERVER_HOST': WSSERVER_HOST,
                                           'BIGCHAINDB_WSSERVER_PORT': WSSERVER_PORT,
                                           'BIGCHAINDB_KEYRING': KEYRING,
                                           'BIGCHAINDB_LOG_FILE': LOG_FILE,
                                           'BIGCHAINDB_DATABASE_CA_CERT': certs_dir + '/ca.crt',
                                           'BIGCHAINDB_DATABASE_CRLFILE': certs_dir + '/crl.pem',
                                           'BIGCHAINDB_DATABASE_CERTFILE': certs_dir + '/test_bdb_ssl.crt',
                                           'BIGCHAINDB_DATABASE_KEYFILE': certs_dir + '/test_bdb_ssl.key',
                                           'BIGCHAINDB_DATABASE_KEYFILE_PASSPHRASE': None})
    else:
        monkeypatch.setattr('os.environ', {'BIGCHAINDB_DATABASE_NAME': DATABASE_NAME,
                                           'BIGCHAINDB_DATABASE_PORT': str(DATABASE_PORT),
                                           'BIGCHAINDB_DATABASE_BACKEND': DATABASE_BACKEND,
                                           'BIGCHAINDB_SERVER_BIND': SERVER_BIND,
                                           'BIGCHAINDB_WSSERVER_SCHEME': WSSERVER_SCHEME,
                                           'BIGCHAINDB_WSSERVER_HOST': WSSERVER_HOST,
                                           'BIGCHAINDB_WSSERVER_PORT': WSSERVER_PORT,
                                           'BIGCHAINDB_KEYRING': KEYRING,
                                           'BIGCHAINDB_LOG_FILE': LOG_FILE})

    import bigchaindb
    from bigchaindb import config_utils
    from bigchaindb.log.configs import SUBSCRIBER_LOGGING_CONFIG as log_config
    config_utils.autoconfigure()

    database_rethinkdb = {
        'backend': 'rethinkdb',
        'host': DATABASE_HOST,
        'port': DATABASE_PORT,
        'name': DATABASE_NAME,
        'connection_timeout': 5000,
        'max_tries': 3
    }

    database_mongodb = {
        'backend': 'mongodb',
        'host': DATABASE_HOST,
        'port': DATABASE_PORT,
        'name': DATABASE_NAME,
        'connection_timeout': 5000,
        'max_tries': 3,
        'replicaset': 'bigchain-rs',
        'ssl': False,
        'login': None,
        'password': None,
        'ca_cert': None,
        'certfile': None,
        'keyfile': None,
        'keyfile_passphrase': None,
        'crlfile': None
    }

    database_mongodb_ssl = {
        'backend': 'mongodb',
        'host': DATABASE_HOST,
        'port': DATABASE_PORT,
        'name': DATABASE_NAME,
        'connection_timeout': 5000,
        'max_tries': 3,
        'replicaset': 'bigchain-rs',
        'ssl': True,
        'login': None,
        'password': None,
        'ca_cert': certs_dir + '/ca.crt',
        'crlfile': certs_dir + '/crl.pem',
        'certfile': certs_dir + '/test_bdb_ssl.crt',
        'keyfile': certs_dir + '/test_bdb_ssl.key',
        'keyfile_passphrase': None
    }

    database = {}
    if DATABASE_BACKEND == 'mongodb':
        database = database_mongodb
    elif DATABASE_BACKEND == 'rethinkdb':
        database = database_rethinkdb
    elif DATABASE_BACKEND == 'mongodb-ssl':
        database = database_mongodb_ssl

    assert bigchaindb.config == {
        'CONFIGURED': True,
        'server': {
            'bind': SERVER_BIND,
            'loglevel': logging.getLevelName(
                log_config['handlers']['console']['level']).lower(),
            'workers': None,
        },
        'wsserver': {
            'scheme': WSSERVER_SCHEME,
            'host': WSSERVER_HOST,
            'port': WSSERVER_PORT,
        },
        'database': database,
        'keypair': {
            'public': None,
            'private': None,
        },
        'keyring': KEYRING.split(':'),
        'backlog_reassign_delay': 5,
        'log': {
            'file': LOG_FILE,
            'error_file': log_config['handlers']['errors']['filename'],
            'level_console': 'debug',
            'level_logfile': logging.getLevelName(
                log_config['handlers']['file']['level']).lower(),
            'datefmt_console': log_config['formatters']['console']['datefmt'],
            'datefmt_logfile': log_config['formatters']['file']['datefmt'],
            'fmt_console': log_config['formatters']['console']['format'],
            'fmt_logfile': log_config['formatters']['file']['format'],
            'granular_levels': {},
        },
<<<<<<< HEAD
        'consensus_plugin': None
=======
        'graphite': {'host': 'localhost'},
>>>>>>> 074e7830
    }


def test_autoconfigure_env_precedence(monkeypatch):
    file_config = {
        'database': {'host': 'test-host', 'name': 'bigchaindb', 'port': 28015}
    }
    monkeypatch.setattr('bigchaindb.config_utils.file_config', lambda *args, **kwargs: file_config)
    monkeypatch.setattr('os.environ', {'BIGCHAINDB_DATABASE_NAME': 'test-dbname',
                                       'BIGCHAINDB_DATABASE_PORT': '4242',
                                       'BIGCHAINDB_SERVER_BIND': 'localhost:9985'})

    import bigchaindb
    from bigchaindb import config_utils
    config_utils.autoconfigure()

    assert bigchaindb.config['CONFIGURED']
    assert bigchaindb.config['database']['host'] == 'test-host'
    assert bigchaindb.config['database']['name'] == 'test-dbname'
    assert bigchaindb.config['database']['port'] == 4242
    assert bigchaindb.config['server']['bind'] == 'localhost:9985'


def test_autoconfigure_explicit_file(monkeypatch):
    from bigchaindb import config_utils

    def file_config(*args, **kwargs):
        raise FileNotFoundError()

    monkeypatch.setattr('bigchaindb.config_utils.file_config', file_config)

    with pytest.raises(FileNotFoundError):
        config_utils.autoconfigure(filename='autoexec.bat')


def test_update_config(monkeypatch):
    import bigchaindb
    from bigchaindb import config_utils

    file_config = {
        'database': {'host': 'test-host', 'name': 'bigchaindb', 'port': 28015}
    }
    monkeypatch.setattr('bigchaindb.config_utils.file_config', lambda *args, **kwargs: file_config)
    config_utils.autoconfigure(config=file_config)

    # update configuration, retaining previous changes
    config_utils.update_config({'database': {'port': 28016, 'name': 'bigchaindb_other'}})

    assert bigchaindb.config['database']['host'] == 'test-host'
    assert bigchaindb.config['database']['name'] == 'bigchaindb_other'
    assert bigchaindb.config['database']['port'] == 28016


def test_file_config():
    from bigchaindb.config_utils import file_config, CONFIG_DEFAULT_PATH
    with patch('builtins.open', mock_open(read_data='{}')) as m:
        config = file_config()
    m.assert_called_once_with(CONFIG_DEFAULT_PATH)
    assert config == {}


def test_invalid_file_config():
    from bigchaindb.config_utils import file_config
    from bigchaindb.common import exceptions
    with patch('builtins.open', mock_open(read_data='{_INVALID_JSON_}')):
        with pytest.raises(exceptions.ConfigurationError):
            file_config()


def test_write_config():
    from bigchaindb.config_utils import write_config, CONFIG_DEFAULT_PATH
    m = mock_open()
    with patch('builtins.open', m):
        write_config({})
    m.assert_called_once_with(CONFIG_DEFAULT_PATH, 'w')
    handle = m()
    handle.write.assert_called_once_with('{}')


@pytest.mark.parametrize('env_name,env_value,config_key', (
    ('BIGCHAINDB_DATABASE_BACKEND', 'test-backend', 'backend'),
    ('BIGCHAINDB_DATABASE_HOST', 'test-host', 'host'),
    ('BIGCHAINDB_DATABASE_PORT', 4242, 'port'),
    ('BIGCHAINDB_DATABASE_NAME', 'test-db', 'name'),
))
def test_database_envs(env_name, env_value, config_key, monkeypatch):
    import bigchaindb

    monkeypatch.setattr('os.environ', {env_name: env_value})
    bigchaindb.config_utils.autoconfigure()

    expected_config = copy.deepcopy(bigchaindb.config)
    expected_config['database'][config_key] = env_value

    assert bigchaindb.config == expected_config


def test_database_envs_replicaset(monkeypatch):
    # the replica set env is only used if the backend is mongodb
    import bigchaindb

    monkeypatch.setattr('os.environ', {'BIGCHAINDB_DATABASE_REPLICASET':
                                       'test-replicaset'})
    bigchaindb.config['database'] = bigchaindb._database_mongodb
    bigchaindb.config_utils.autoconfigure()

    expected_config = copy.deepcopy(bigchaindb.config)
    expected_config['database']['replicaset'] = 'test-replicaset'

    assert bigchaindb.config == expected_config<|MERGE_RESOLUTION|>--- conflicted
+++ resolved
@@ -281,11 +281,8 @@
             'fmt_logfile': log_config['formatters']['file']['format'],
             'granular_levels': {},
         },
-<<<<<<< HEAD
+        'graphite': {'host': 'localhost'},
         'consensus_plugin': None
-=======
-        'graphite': {'host': 'localhost'},
->>>>>>> 074e7830
     }
 
 
