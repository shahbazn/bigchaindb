"""
Fixtures and setup / teardown functions

Tasks:
1. setup test database before starting the tests
2. delete test database after running the tests
"""

import os
import copy

import pytest


DB_NAME = 'bigchain_test_{}'.format(os.getpid())

CONFIG = {
    'database': {
        'name': DB_NAME,
    },
    'keypair': {
        'private': '31Lb1ZGKTyHnmVK3LUMrAUrPNfd4sE2YyBt3UA4A25aA',
        'public': '4XYfCbabAWVUCbjTmRTFEu2sc3dFEdkse4r6X498B1s8',
    }
}

# Test user. inputs will be created for this user. Cryptography Keys
USER_PRIVATE_KEY = '8eJ8q9ZQpReWyQT5aFCiwtZ5wDZC4eDnCen88p3tQ6ie'
USER_PUBLIC_KEY = 'JEAkEJqLbbgDRAtMm8YAjGp759Aq2qTn9eaEHUj2XePE'


def pytest_addoption(parser):
    from bigchaindb.backend import connection

    backends = ', '.join(connection.BACKENDS.keys())
<<<<<<< HEAD

    parser.addoption('--database-backend', action='store', default='rethinkdb',
                     help='Defines the backend to use (available: {})'.format(backends))
=======
    parser.addoption(
        '--database-backend',
        action='store',
        default=os.environ.get('BIGCHAINDB_DATABASE_BACKEND', 'rethinkdb'),
        help='Defines the backend to use (available: {})'.format(backends),
    )
>>>>>>> f725279a


# We need this function to avoid loading an existing
# conf file located in the home of the user running
# the tests. If it's too aggressive we can change it
# later.
@pytest.fixture(scope='function', autouse=True)
def ignore_local_config_file(monkeypatch):
    def mock_file_config(filename=None):
        raise FileNotFoundError()

    monkeypatch.setattr('bigchaindb.config_utils.file_config',
                        mock_file_config)


@pytest.fixture(scope='function', autouse=True)
def restore_config(request, node_config):
    from bigchaindb import config_utils
    config_utils.set_config(node_config)


@pytest.fixture(scope='module')
def node_config(request):
    config = copy.deepcopy(CONFIG)
    config['database']['backend'] = request.config.getoption('--database-backend')
    return config


@pytest.fixture
def user_sk():
    return USER_PRIVATE_KEY


@pytest.fixture
def user_pk():
    return USER_PUBLIC_KEY


@pytest.fixture
def b(request, node_config):
    restore_config(request, node_config)
    from bigchaindb import Bigchain
    return Bigchain()


@pytest.fixture
def create_tx(b, user_pk):
    from bigchaindb.models import Transaction
    return Transaction.create([b.me], [([user_pk], 1)])


@pytest.fixture
def signed_create_tx(b, create_tx):
    return create_tx.sign([b.me_private])


@pytest.fixture
def signed_transfer_tx(signed_create_tx, user_pk, user_sk):
    from bigchaindb.models import Transaction
    inputs = signed_create_tx.to_inputs()
    tx = Transaction.transfer(inputs, [([user_pk], 1)], signed_create_tx.asset)
    return tx.sign([user_sk])


@pytest.fixture
def structurally_valid_vote():
    return {
        'node_pubkey': 'c' * 44,
        'signature': 'd' * 86,
        'vote': {
            'voting_for_block': 'a' * 64,
            'previous_block': 'b' * 64,
            'is_block_valid': False,
            'invalid_reason': None,
            'timestamp': '1111111111'
        }
    }<|MERGE_RESOLUTION|>--- conflicted
+++ resolved
@@ -33,18 +33,12 @@
     from bigchaindb.backend import connection
 
     backends = ', '.join(connection.BACKENDS.keys())
-<<<<<<< HEAD
-
-    parser.addoption('--database-backend', action='store', default='rethinkdb',
-                     help='Defines the backend to use (available: {})'.format(backends))
-=======
     parser.addoption(
         '--database-backend',
         action='store',
         default=os.environ.get('BIGCHAINDB_DATABASE_BACKEND', 'rethinkdb'),
         help='Defines the backend to use (available: {})'.format(backends),
     )
->>>>>>> f725279a
 
 
 # We need this function to avoid loading an existing
