--- conflicted
+++ resolved
@@ -72,11 +72,7 @@
 @pytest.fixture
 def create_tx(b, user_pk):
     from bigchaindb.models import Transaction
-<<<<<<< HEAD
-    return Transaction.create([b.me], [user_pk])
-=======
-    return Transaction.create([b.me], [([user_vk], 1)])
->>>>>>> 795467c0
+    return Transaction.create([b.me], [([user_pk], 1)])
 
 
 @pytest.fixture
@@ -88,9 +84,5 @@
 def signed_transfer_tx(signed_create_tx, user_pk, user_sk):
     from bigchaindb.models import Transaction
     inputs = signed_create_tx.to_inputs()
-<<<<<<< HEAD
-    tx = Transaction.transfer(inputs, [user_pk], signed_create_tx.asset)
-=======
-    tx = Transaction.transfer(inputs, [([user_vk], 1)], signed_create_tx.asset)
->>>>>>> 795467c0
+    tx = Transaction.transfer(inputs, [([user_pk], 1)], signed_create_tx.asset)
     return tx.sign([user_sk])