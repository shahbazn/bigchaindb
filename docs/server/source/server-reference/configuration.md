--- conflicted
+++ resolved
@@ -38,12 +38,8 @@
 * `database.port` is self-explanatory.
 * `database.name` is a user-chosen name for the database inside MongoDB, e.g. `bigchain`.
 * `database.connection_timeout` is the maximum number of milliseconds that BigchainDB will wait before giving up on one attempt to connect to the backend database.
-* `database.max_tries` is the maximum number of times that BigchainDB will try to establish a connection with the backend database. If 0, then it will try forever.
-<<<<<<< HEAD
 * `database.replicaset` is the name of the MongoDB replica set. The default value is `null` because in BighainDB 2.0+, each BigchainDB node has its own independent MongoDB database and no replica set is necessary. Replica set must already exist if this option is configured, BigchainDB will not create it.
-* `database.login` and `database.password` are the login and password used to authenticate to the backend database, specified in plaintext.
 * `database.ssl` determines if BigchainDB connects to MongoDB over TLS/SSL or not. It can be set to `true` or `false`.
-=======
 * `database.replicaset` is the name of the MongoDB replica set. The default value is `null` because in BighainDB 2.0+, each BigchainDB node has its own independent MongoDB database and no replica set is necessary.
 
 There are three ways for BigchainDB Server to authenticate itself with MongoDB (or a specific MongoDB database): no authentication, username/password, and x.509 certificate authentication.
@@ -73,7 +69,6 @@
 * `database.login` is the user's username.
 * `database.password` isn't used so the default value (`null`) is fine.
 * `database.ssl` must be `true`.
->>>>>>> cb418265
 * `database.ca_cert`, `database.certfile`, `database.keyfile` and `database.crlfile` are the paths to the CA, signed certificate, private key and certificate revocation list files respectively.
 * `database.keyfile_passphrase` is the private key decryption passphrase, specified in plaintext.
 
